/************************************************************************
 * NASA Docket No. GSC-18,719-1, and identified as “core Flight System: Bootes”
 *
 * Copyright (c) 2020 United States Government as represented by the
 * Administrator of the National Aeronautics and Space Administration.
 * All Rights Reserved.
 *
 * Licensed under the Apache License, Version 2.0 (the "License"); you may
 * not use this file except in compliance with the License. You may obtain
 * a copy of the License at http://www.apache.org/licenses/LICENSE-2.0
 *
 * Unless required by applicable law or agreed to in writing, software
 * distributed under the License is distributed on an "AS IS" BASIS,
 * WITHOUT WARRANTIES OR CONDITIONS OF ANY KIND, either express or implied.
 * See the License for the specific language governing permissions and
 * limitations under the License.
 ************************************************************************/

/*
** File: cfe_tbl_internal.c
**
** Purpose:  cFE Table Services (TBL) utility function source file
**
** Author:   D. Kobe/the Hammers Company, Inc.
**
** Notes:
**
*/

/*
** Required header files...
*/
#include "cfe_tbl_module_all.h"

#include <stdio.h>
#include <string.h>

/**
 * Local/private structure used in conjunction with CFE_TBL_CheckInactiveBufferHelper
 */
typedef struct CFE_TBL_CheckInactiveBuffer
{
    int32          BufferIndex;
    CFE_ES_AppId_t LockingAppId;
} CFE_TBL_CheckInactiveBuffer_t;

/*----------------------------------------------------------------
 *
 * Local helper function, not invoked outside this unit
 * Intended to be used with CFE_TBL_ForeachAccessDescriptor()
 *
 *-----------------------------------------------------------------*/
static void CFE_TBL_CheckInactiveBufferHelper(CFE_TBL_AccessDescriptor_t *AccDescPtr, void *Arg)
{
    CFE_TBL_CheckInactiveBuffer_t *StatPtr = Arg;

    if (AccDescPtr->BufferIndex == StatPtr->BufferIndex && AccDescPtr->LockFlag)
    {
        StatPtr->LockingAppId = AccDescPtr->AppId;
    }
}

/*----------------------------------------------------------------
 *
 * Implemented per public API
 * See description in header file for argument/return detail
 *
 *-----------------------------------------------------------------*/
int32 CFE_TBL_EarlyInit(void)
{
    uint16 i;
    uint32 j;
    int32  OsStatus;
    int32  Status;

    /* Clear task global */
    memset(&CFE_TBL_Global, 0, sizeof(CFE_TBL_Global));

    /* Initialize the Table Registry */
    for (i = 0; i < CFE_PLATFORM_TBL_MAX_NUM_TABLES; i++)
    {
        CFE_TBL_InitRegistryRecord(&CFE_TBL_Global.Registry[i]);
    }

    /* Initialize the Table Access Descriptors nonzero values */
    for (i = 0; i < CFE_PLATFORM_TBL_MAX_NUM_HANDLES; i++)
    {
        CFE_TBL_Global.Handles[i].AppId = CFE_TBL_NOT_OWNED;
        CFE_TBL_HandleLinkInit(&CFE_TBL_Global.Handles[i].Link);
<<<<<<< HEAD
=======
    }

    /* Initialize the Table Validation Results Records nonzero values */
    for (i = 0; i < CFE_PLATFORM_TBL_MAX_NUM_VALIDATIONS; i++)
    {
        CFE_TBL_Global.ValidationResults[i].State = CFE_TBL_VALIDATION_FREE;
>>>>>>> 0dc799dd
    }

    /* Initialize the Dump-Only Table Dump Control Blocks nonzero values */
    for (i = 0; i < CFE_PLATFORM_TBL_MAX_SIMULTANEOUS_LOADS; i++)
    {
        /* Prevent Shared Buffers from being used until successfully allocated */
        CFE_TBL_Global.LoadBuffs[i].Taken = true;
    }

    CFE_TBL_Global.HkTlmTblRegIndex = CFE_TBL_NOT_FOUND;
    CFE_TBL_Global.LastTblUpdated   = CFE_TBL_NOT_FOUND;

    /*
    ** Create table registry access mutex
    */
    OsStatus = OS_MutSemCreate(&CFE_TBL_Global.RegistryMutex, CFE_TBL_MUT_REG_NAME, CFE_TBL_MUT_REG_VALUE);
    if (OsStatus != OS_SUCCESS)
    {
        return CFE_STATUS_EXTERNAL_RESOURCE_FAIL;
    }

    /*
    ** Create working buffer access mutex
    */
    OsStatus = OS_MutSemCreate(&CFE_TBL_Global.WorkBufMutex, CFE_TBL_MUT_WORK_NAME, CFE_TBL_MUT_WORK_VALUE);
    if (OsStatus != OS_SUCCESS)
    {
        return CFE_STATUS_EXTERNAL_RESOURCE_FAIL;
    }

    /* Initialize memory partition and allocate shared table buffers. */
    Status = CFE_ES_PoolCreate(&CFE_TBL_Global.Buf.PoolHdl, CFE_TBL_Global.Buf.Partition.Data,
                               sizeof(CFE_TBL_Global.Buf.Partition));

    if (Status < 0)
    {
        return Status;
    }
    else
    {
        /* Initialize each of the shared load buffers */
        j = 0;
        do
        {
            /* Allocate memory for shared load buffers */
            Status = CFE_ES_GetPoolBuf(&CFE_TBL_Global.LoadBuffs[j].BufferPtr, CFE_TBL_Global.Buf.PoolHdl,
                                       CFE_PLATFORM_TBL_MAX_SNGL_TABLE_SIZE);

            if (Status < CFE_PLATFORM_TBL_MAX_SNGL_TABLE_SIZE)
            {
                return Status;
            }
            else
            {
                /* The buffer is successfully created, so allow it to be used */
                CFE_TBL_Global.LoadBuffs[j].Taken = false;
            }

            j++;
        } while (j < CFE_PLATFORM_TBL_MAX_SIMULTANEOUS_LOADS);
    }

    /* Try to obtain a previous image of the Critical Table Registry from the Critical Data Store */
    Status = CFE_ES_RegisterCDSEx(&CFE_TBL_Global.CritRegHandle,
                                  (sizeof(CFE_TBL_CritRegRec_t) * CFE_PLATFORM_TBL_MAX_CRITICAL_TABLES),
                                  "CFE_TBL.CritReg", true);

    /* Assume for the moment that nothing is already in the CDS and zero out the Critical Table Registry */
    for (i = 0; i < CFE_PLATFORM_TBL_MAX_CRITICAL_TABLES; i++)
    {
        CFE_TBL_Global.CritReg[i].CDSHandle = CFE_ES_CDS_BAD_HANDLE;
    }

    if (Status == CFE_ES_CDS_ALREADY_EXISTS)
    {
        /* Try to recover the Critical Table Registry from the CDS */
        Status = CFE_ES_RestoreFromCDS(CFE_TBL_Global.CritReg, CFE_TBL_Global.CritRegHandle);

        if (Status != CFE_SUCCESS)
        {
            /* Note if we were unable to recover error free Critical Table Registry from the CDS */
            CFE_ES_WriteToSysLog("%s: Failed to recover Critical Table Registry (Err=0x%08X)\n", __func__,
                                 (unsigned int)Status);
        }

        /* Whether we recovered the Critical Table Registry or not, we are successful with initialization */
        Status = CFE_SUCCESS;
    }
    else if (Status != CFE_SUCCESS)
    {
        /* Not being able to support Critical Tables is not the end of the world */
        /* Note the problem and move on */
        CFE_ES_WriteToSysLog("%s: Failed to create Critical Table Registry (Err=0x%08X)\n", __func__,
                             (unsigned int)Status);

        /* Failure to support critical tables is not a good enough reason to exit the cFE on start up */
        Status = CFE_SUCCESS;
    }
    else
    {
        /* Save the initial version of the Critical Table Registry in the CDS */
        Status = CFE_ES_CopyToCDS(CFE_TBL_Global.CritRegHandle, CFE_TBL_Global.CritReg);

        if (Status != CFE_SUCCESS)
        {
            /* Not being able to support Critical Tables is not the end of the world */
            /* Note the problem and move on */
            CFE_ES_WriteToSysLog("%s: Failed to save Critical Table Registry (Err=0x%08X)\n", __func__,
                                 (unsigned int)Status);

            /* Failure to support critical tables is not a good enough reason to exit the cFE on start up */
            Status = CFE_SUCCESS;
        }
    }

    return Status;
}

/*----------------------------------------------------------------
 *
 * Application-scope internal function
 * See description in header file for argument/return detail
 *
 *-----------------------------------------------------------------*/
void CFE_TBL_InitRegistryRecord(CFE_TBL_RegistryRec_t *RegRecPtr)
{
    memset(RegRecPtr, 0, sizeof(*RegRecPtr));

<<<<<<< HEAD
    RegRecPtr->OwnerAppId         = CFE_TBL_NOT_OWNED;
    RegRecPtr->NotificationMsgId  = CFE_SB_INVALID_MSG_ID;
    RegRecPtr->LoadInProgress     = CFE_TBL_NO_LOAD_IN_PROGRESS;
    RegRecPtr->ValidateActiveId   = CFE_TBL_NO_VALIDATION_PENDING;
    RegRecPtr->ValidateInactiveId = CFE_TBL_NO_VALIDATION_PENDING;
    RegRecPtr->CDSHandle          = CFE_ES_CDS_BAD_HANDLE;
    RegRecPtr->DumpControlId      = CFE_TBL_NO_DUMP_PENDING;

    CFE_TBL_HandleLinkInit(&RegRecPtr->AccessList);
}

/*----------------------------------------------------------------
 *
 * Application-scope internal function
 * See description in header file for argument/return detail
 *
 *-----------------------------------------------------------------*/
int16 CFE_TBL_FindTableInRegistry(const char *TblName)
{
    CFE_TBL_TxnState_t Txn;

    /* Note: there is no way for transaction setup to fail when passing false for context check */
    CFE_TBL_TxnInit(&Txn, false);
    CFE_TBL_TxnFindRegByName(&Txn, TblName);
    CFE_TBL_TxnFinish(&Txn);

    /* The transaction mechanism will set this to CFE_TBL_NOT_FOUND if anything failed */
    return CFE_TBL_TxnRegId(&Txn);
}

/*----------------------------------------------------------------
 *
 * Application-scope internal function
 * See description in header file for argument/return detail
 *
 *-----------------------------------------------------------------*/
void CFE_TBL_FormTableName(char *FullTblName, const char *TblName, CFE_ES_AppId_t ThisAppId)
{
    char AppName[OS_MAX_API_NAME];

    CFE_ES_GetAppName(AppName, ThisAppId, sizeof(AppName));

    /* Ensure that AppName is null terminated */
    AppName[OS_MAX_API_NAME - 1] = '\0';

    /* Complete formation of application specific table name */
    sprintf(FullTblName, "%s.%s", AppName, TblName);
}

/*----------------------------------------------------------------
 *
 * Application-scope internal function
 * See description in header file for argument/return detail
 *
 *-----------------------------------------------------------------*/
int32 CFE_TBL_LockRegistry(void)
{
    int32 OsStatus;
    int32 Status;

    OsStatus = OS_MutSemTake(CFE_TBL_Global.RegistryMutex);

    if (OsStatus == OS_SUCCESS)
    {
        Status = CFE_SUCCESS;
    }
    else
    {
        Status = CFE_STATUS_EXTERNAL_RESOURCE_FAIL;
    }

    return Status;
}

/*----------------------------------------------------------------
 *
 * Application-scope internal function
 * See description in header file for argument/return detail
 *
 *-----------------------------------------------------------------*/
int32 CFE_TBL_UnlockRegistry(void)
{
    int32 OsStatus;
    int32 Status;

    OsStatus = OS_MutSemGive(CFE_TBL_Global.RegistryMutex);

    if (OsStatus == OS_SUCCESS)
    {
        Status = CFE_SUCCESS;
    }
    else
    {
        Status = CFE_STATUS_EXTERNAL_RESOURCE_FAIL;
    }

    return Status;
}

/*----------------------------------------------------------------
 *
 * Application-scope internal function
 * See description in header file for argument/return detail
 *
 *-----------------------------------------------------------------*/
CFE_TBL_LoadBuff_t *CFE_TBL_GetActiveBuffer(CFE_TBL_RegistryRec_t *RegRecPtr)
{
    int32 BufferIndex;

    /*
     * This should be simpler because ActiveBufferIndex always refers to
     * the active buffer, and applies to both single and double buffered
     * (That is, it is always 0 on a single-buffered table).
     *
     * However, legacy code always checked the double buffer flag before
     * using ActiveBufferIndex so this will to (at least for now)
     */
    if (RegRecPtr->DoubleBuffered)
    {
        BufferIndex = RegRecPtr->ActiveBufferIndex;
    }
    else
    {
        BufferIndex = 0;
    }

    return &RegRecPtr->Buffers[BufferIndex];
=======
    RegRecPtr->OwnerAppId            = CFE_TBL_NOT_OWNED;
    RegRecPtr->NotificationMsgId     = CFE_SB_INVALID_MSG_ID;
    RegRecPtr->LoadInProgress        = CFE_TBL_NO_LOAD_IN_PROGRESS;
    RegRecPtr->ValidateActiveIndex   = CFE_TBL_NO_VALIDATION_PENDING;
    RegRecPtr->ValidateInactiveIndex = CFE_TBL_NO_VALIDATION_PENDING;
    RegRecPtr->CDSHandle             = CFE_ES_CDS_BAD_HANDLE;
    RegRecPtr->DumpControlIndex      = CFE_TBL_NO_DUMP_PENDING;

    CFE_TBL_HandleLinkInit(&RegRecPtr->AccessList);
>>>>>>> 0dc799dd
}

/*----------------------------------------------------------------
 *
 * Application-scope internal function
 * See description in header file for argument/return detail
 *
 *-----------------------------------------------------------------*/
int32 CFE_TBL_GetNextLocalBufferId(CFE_TBL_RegistryRec_t *RegRecPtr)
{
<<<<<<< HEAD
    /* This implements a flip-flop buffer: if active is 1, return 0 and vice versa */
    return (1 - (RegRecPtr->ActiveBufferIndex & 1));
=======
    CFE_TBL_TxnState_t Txn;

    /* Note: there is no way for transaction setup to fail when passing false for context check */
    CFE_TBL_TxnInit(&Txn, false);
    CFE_TBL_TxnFindRegByName(&Txn, TblName);
    CFE_TBL_TxnFinish(&Txn);

    /* The transaction mechanism will set this to CFE_TBL_NOT_FOUND if anything failed */
    return CFE_TBL_TxnRegId(&Txn);
}

/*----------------------------------------------------------------
 *
 * Application-scope internal function
 * See description in header file for argument/return detail
 *
 *-----------------------------------------------------------------*/
void CFE_TBL_FormTableName(char *FullTblName, const char *TblName, CFE_ES_AppId_t ThisAppId)
{
    char AppName[OS_MAX_API_NAME];

    CFE_ES_GetAppName(AppName, ThisAppId, sizeof(AppName));

    /* Ensure that AppName is null terminated */
    AppName[OS_MAX_API_NAME - 1] = '\0';

    /* Complete formation of application specific table name */
    sprintf(FullTblName, "%s.%s", AppName, TblName);
>>>>>>> 0dc799dd
}

/*----------------------------------------------------------------
 *
 * Application-scope internal function
 * See description in header file for argument/return detail
 *
 *-----------------------------------------------------------------*/
<<<<<<< HEAD
CFE_TBL_LoadBuff_t *CFE_TBL_GetInactiveBuffer(CFE_TBL_RegistryRec_t *RegRecPtr)
{
    int32               BufferIndex;
    CFE_TBL_LoadBuff_t *Result;

    if (RegRecPtr->DoubleBuffered)
    {
        /* Determine the index of the Inactive Buffer Pointer */
        BufferIndex = CFE_TBL_GetNextLocalBufferId(RegRecPtr);

        /* then return the pointer to it */
        Result = &RegRecPtr->Buffers[BufferIndex];
    }
    else if (!RegRecPtr->UserDefAddr && RegRecPtr->LoadInProgress != CFE_TBL_NO_LOAD_IN_PROGRESS)
=======
int32 CFE_TBL_LockRegistry(void)
{
    int32 OsStatus;
    int32 Status;

    OsStatus = OS_MutSemTake(CFE_TBL_Global.RegistryMutex);

    if (OsStatus == OS_SUCCESS)
>>>>>>> 0dc799dd
    {
        /*
         * The only time a single buffered table has an inactive buffer is when its loading, and
         * this always refers to a shared load buffer
         */
        Result = &CFE_TBL_Global.LoadBuffs[RegRecPtr->LoadInProgress];
    }
    else
    {
        /* Tables with a user-defined address never have an inactive buffer */
        Result = NULL;
    }

    return Result;
}

/*----------------------------------------------------------------
 *
 * Application-scope internal function
 * See description in header file for argument/return detail
 *
 *-----------------------------------------------------------------*/
CFE_TBL_LoadBuff_t *CFE_TBL_GetSelectedBuffer(CFE_TBL_RegistryRec_t *     RegRecPtr,
                                              CFE_TBL_BufferSelect_Enum_t BufferSelect)
{
    CFE_TBL_LoadBuff_t *Result;

    switch (BufferSelect)
    {
        case CFE_TBL_BufferSelect_INACTIVE:
            Result = CFE_TBL_GetInactiveBuffer(RegRecPtr);
            break;
        case CFE_TBL_BufferSelect_ACTIVE:
            Result = CFE_TBL_GetActiveBuffer(RegRecPtr);
            break;
        default:
            CFE_EVS_SendEvent(CFE_TBL_ILLEGAL_BUFF_PARAM_ERR_EID, CFE_EVS_EventType_ERROR,
                              "Cmd for Table '%s' had illegal buffer parameter (0x%08X)", RegRecPtr->Name,
                              (unsigned int)BufferSelect);

            Result = NULL;
            break;
    }

    return Result;
}

/*----------------------------------------------------------------
 *
 * Application-scope internal function
 * See description in header file for argument/return detail
 *
 *-----------------------------------------------------------------*/
int32 CFE_TBL_GetWorkingBuffer(CFE_TBL_LoadBuff_t **WorkingBufferPtr, CFE_TBL_RegistryRec_t *RegRecPtr,
                               bool CalledByApp)
{
    int32                         Status = CFE_SUCCESS;
    int32                         OsStatus;
    int32                         i;
    CFE_TBL_CheckInactiveBuffer_t CheckStat;

    /* Initialize return pointer to NULL */
    *WorkingBufferPtr = NULL;

    /* If a load is already in progress, return the previously allocated working buffer */
    if (RegRecPtr->LoadInProgress != CFE_TBL_NO_LOAD_IN_PROGRESS)
    {
        if (RegRecPtr->DoubleBuffered)
        {
            *WorkingBufferPtr = &RegRecPtr->Buffers[(1U - RegRecPtr->ActiveBufferIndex)];
        }
        else
        {
            *WorkingBufferPtr = &CFE_TBL_Global.LoadBuffs[RegRecPtr->LoadInProgress];
        }
    }
    else
    {
        /* If the table is uninitialized and the function is called by an application (rather than       */
        /* by the Table Services application), then use the current active buffer as the working buffer. */
        /* This allows many tasks with many tables to perform the initialization without conflict        */
        /* over the accessibility of the shared working buffers.                                         */
        if ((RegRecPtr->TableLoadedOnce == false) && (CalledByApp == true))
        {
            if (RegRecPtr->DoubleBuffered)
            {
                *WorkingBufferPtr = &RegRecPtr->Buffers[RegRecPtr->ActiveBufferIndex];
            }
            else
            {
                *WorkingBufferPtr = &RegRecPtr->Buffers[0];
            }
        }
        else
        {
            /* If the table is a double buffered table, then check to make sure the */
            /* inactive buffer has been freed by any Applications that may have been using it */
            if (RegRecPtr->DoubleBuffered)
            {
                memset(&CheckStat, 0, sizeof(CheckStat));

                /* Determine the index of the Inactive Buffer Pointer */
                CheckStat.BufferIndex = 1 - RegRecPtr->ActiveBufferIndex;

                /* Scan the access descriptor table to determine if anyone is still using the inactive buffer */
                CFE_TBL_ForeachAccessDescriptor(RegRecPtr, CFE_TBL_CheckInactiveBufferHelper, &CheckStat);

                if (CFE_RESOURCEID_TEST_DEFINED(CheckStat.LockingAppId))
                {
                    Status = CFE_TBL_ERR_NO_BUFFER_AVAIL;

                    CFE_ES_WriteToSysLog("%s: Inactive Dbl Buff Locked for '%s' by AppId=%lu\n", __func__,
                                         RegRecPtr->Name, CFE_RESOURCEID_TO_ULONG(CheckStat.LockingAppId));
                }

                /* If buffer is free, then return the pointer to it */
                if (Status == CFE_SUCCESS)
                {
                    *WorkingBufferPtr         = &RegRecPtr->Buffers[CheckStat.BufferIndex];
                    RegRecPtr->LoadInProgress = CheckStat.BufferIndex;
                }
            }
            else /* Single Buffered Table */
            {
                /* Take Mutex to make sure we are not trying to grab a working buffer that some */
                /* other application is also trying to grab. */
                OsStatus = OS_MutSemTake(CFE_TBL_Global.WorkBufMutex);

                /* Make note of any errors but continue and hope for the best */
                if (OsStatus != OS_SUCCESS)
                {
                    CFE_ES_WriteToSysLog("%s: Internal error taking WorkBuf Mutex (Status=%ld)\n", __func__,
                                         (long)OsStatus);
                }

                /* Determine if there are any common buffers available */
                i = 0;
                while ((i < CFE_PLATFORM_TBL_MAX_SIMULTANEOUS_LOADS) && (CFE_TBL_Global.LoadBuffs[i].Taken == true))
                {
                    i++;
                }

                /* If a free buffer was found, then return the address to the associated shared buffer */
                if (i < CFE_PLATFORM_TBL_MAX_SIMULTANEOUS_LOADS)
                {
                    CFE_TBL_Global.LoadBuffs[i].Taken = true;
                    *WorkingBufferPtr                 = &CFE_TBL_Global.LoadBuffs[i];
                    RegRecPtr->LoadInProgress         = i;

                    /* Translate OS_SUCCESS into CFE_SUCCESS */
                    Status = CFE_SUCCESS;
                }
                else
                {
                    Status = CFE_TBL_ERR_NO_BUFFER_AVAIL;

                    CFE_ES_WriteToSysLog("%s: All shared buffers are locked\n", __func__);
                }

                /* Allow others to obtain a shared working buffer */
                OS_MutSemGive(CFE_TBL_Global.WorkBufMutex);
            }

            if ((*WorkingBufferPtr) != NULL &&
                (*WorkingBufferPtr)->BufferPtr != RegRecPtr->Buffers[RegRecPtr->ActiveBufferIndex].BufferPtr)
            {
                /* In case the file contains a partial table load, get the active buffer contents first */
                memcpy((*WorkingBufferPtr)->BufferPtr, RegRecPtr->Buffers[RegRecPtr->ActiveBufferIndex].BufferPtr,
                       RegRecPtr->Size);
            }
        }
    }

    return Status;
}

/*----------------------------------------------------------------
 *
 * Application-scope internal function
 * See description in header file for argument/return detail
 *
 *-----------------------------------------------------------------*/
int32 CFE_TBL_LoadFromFile(const char *AppName, CFE_TBL_LoadBuff_t *WorkingBufferPtr, CFE_TBL_RegistryRec_t *RegRecPtr,
                           const char *Filename)
{
    int32              Status = CFE_SUCCESS;
    int32              OsStatus;
    CFE_FS_Header_t    StdFileHeader;
    CFE_TBL_File_Hdr_t TblFileHeader;
    osal_id_t          FileDescriptor = OS_OBJECT_ID_UNDEFINED;
    size_t             FilenameLen    = strlen(Filename);
    uint32             NumBytes;
    uint8              ExtraByte;

    if (FilenameLen > (OS_MAX_PATH_LEN - 1))
    {
        CFE_EVS_SendEventWithAppID(CFE_TBL_LOAD_FILENAME_LONG_ERR_EID, CFE_EVS_EventType_ERROR,
                                   CFE_TBL_Global.TableTaskAppId, "%s: Filename is too long ('%s' (%lu) > %lu)",
                                   AppName, Filename, (long unsigned int)FilenameLen,
                                   (long unsigned int)OS_MAX_PATH_LEN - 1);

        return CFE_TBL_ERR_FILENAME_TOO_LONG;
    }

    /* Try to open the specified table file */
    OsStatus = OS_OpenCreate(&FileDescriptor, Filename, OS_FILE_FLAG_NONE, OS_READ_ONLY);

    if (OsStatus != OS_SUCCESS)
    {
        CFE_EVS_SendEventWithAppID(CFE_TBL_FILE_ACCESS_ERR_EID, CFE_EVS_EventType_ERROR, CFE_TBL_Global.TableTaskAppId,
                                   "%s: Unable to open file (Status=%ld)", AppName, (long)OsStatus);

        return CFE_TBL_ERR_ACCESS;
    }

    Status = CFE_TBL_ReadHeaders(FileDescriptor, &StdFileHeader, &TblFileHeader, Filename);

    if (Status != CFE_SUCCESS)
    {
        /* CFE_TBL_ReadHeaders() generates its own events */

        OS_close(FileDescriptor);
        return Status;
    }

    /* Verify that the specified file has compatible data for specified table */
    if (strcmp(RegRecPtr->Name, TblFileHeader.TableName) != 0)
    {
        CFE_EVS_SendEventWithAppID(CFE_TBL_LOAD_TBLNAME_MISMATCH_ERR_EID, CFE_EVS_EventType_ERROR,
                                   CFE_TBL_Global.TableTaskAppId, "%s: Table name mismatch (exp=%s, tblfilhdr=%s)",
                                   AppName, RegRecPtr->Name, TblFileHeader.TableName);

        OS_close(FileDescriptor);
        return CFE_TBL_ERR_FILE_FOR_WRONG_TABLE;
    }

    if ((TblFileHeader.Offset + TblFileHeader.NumBytes) > RegRecPtr->Size)
    {
        CFE_EVS_SendEventWithAppID(
            CFE_TBL_LOAD_EXCEEDS_SIZE_ERR_EID, CFE_EVS_EventType_ERROR, CFE_TBL_Global.TableTaskAppId,
            "%s: File reports size larger than expected (file=%lu, exp=%lu)", AppName,
            (long unsigned int)(TblFileHeader.Offset + TblFileHeader.NumBytes), (long unsigned int)RegRecPtr->Size);

        OS_close(FileDescriptor);
        return CFE_TBL_ERR_FILE_TOO_LARGE;
    }

    /* Any Table load that starts beyond the first byte is a "partial load" */
    /* But a file that starts with the first byte and ends before filling   */
    /* the whole table is just considered "short".                          */
    if (TblFileHeader.Offset > 0)
    {
        Status = CFE_TBL_WARN_PARTIAL_LOAD;
    }
    else if (TblFileHeader.NumBytes < RegRecPtr->Size)
    {
        Status = CFE_TBL_WARN_SHORT_FILE;
    }

    OsStatus =
        OS_read(FileDescriptor, ((uint8 *)WorkingBufferPtr->BufferPtr) + TblFileHeader.Offset, TblFileHeader.NumBytes);
    if (OsStatus >= OS_SUCCESS)
    {
        NumBytes = OsStatus; /* status code conversion (size) */
    }
    else
    {
        NumBytes = 0;
    }

    if (NumBytes != TblFileHeader.NumBytes)
    {
        CFE_EVS_SendEventWithAppID(CFE_TBL_FILE_INCOMPLETE_ERR_EID, CFE_EVS_EventType_ERROR,
                                   CFE_TBL_Global.TableTaskAppId, "%s: File load incomplete (exp=%lu, read=%lu)",
                                   AppName, (long unsigned int)TblFileHeader.NumBytes, (long unsigned int)NumBytes);

        OS_close(FileDescriptor);
        return CFE_TBL_ERR_LOAD_INCOMPLETE;
    }

    /* Check to see if the file is too large (ie - more data than header claims) */
    OsStatus = OS_read(FileDescriptor, &ExtraByte, 1);
    if (OsStatus >= OS_SUCCESS)
    {
        NumBytes = OsStatus; /* status code conversion (size) */
    }
    else
    {
        NumBytes = 0;
    }

    /* If successfully read another byte, then file must have too much data */
    if (NumBytes == 1)
    {
        CFE_EVS_SendEventWithAppID(CFE_TBL_FILE_TOO_BIG_ERR_EID, CFE_EVS_EventType_ERROR, CFE_TBL_Global.TableTaskAppId,
                                   "%s: File load too long (file length > %lu)", AppName,
                                   (long unsigned int)TblFileHeader.NumBytes);

        OS_close(FileDescriptor);
        return CFE_TBL_ERR_FILE_TOO_LARGE;
    }

    strncpy(WorkingBufferPtr->DataSource, Filename, sizeof(WorkingBufferPtr->DataSource) - 1);
    WorkingBufferPtr->DataSource[sizeof(WorkingBufferPtr->DataSource) - 1] = '\0';

    /* Save file creation time for later storage into Registry */
    WorkingBufferPtr->FileTime.Seconds    = StdFileHeader.TimeSeconds;
    WorkingBufferPtr->FileTime.Subseconds = StdFileHeader.TimeSubSeconds;

    /* Compute the CRC on the specified table buffer */
    WorkingBufferPtr->Crc =
        CFE_ES_CalculateCRC(WorkingBufferPtr->BufferPtr, RegRecPtr->Size, 0, CFE_MISSION_ES_DEFAULT_CRC);

    OS_close(FileDescriptor);

    return Status;
}

/*----------------------------------------------------------------
 *
 * Local helper function, not invoked outside this unit
 * Intended to be used with CFE_TBL_ForeachAccessDescriptor()
 *
 *-----------------------------------------------------------------*/
static void CFE_TBL_CheckLockHelper(CFE_TBL_AccessDescriptor_t *AccDescPtr, void *Arg)
{
    bool *LockStatus = Arg;

    if (AccDescPtr->LockFlag)
    {
        *LockStatus = true;
    }
}

/*----------------------------------------------------------------
 *
 * Application-scope internal function
 * See description in header file for argument/return detail
 *
 *-----------------------------------------------------------------*/
int32 CFE_TBL_UpdateInternal(CFE_TBL_Handle_t TblHandle, CFE_TBL_RegistryRec_t *RegRecPtr,
                             CFE_TBL_AccessDescriptor_t *AccessDescPtr)
{
    int32 Status     = CFE_SUCCESS;
    bool  LockStatus = false;

    if ((!RegRecPtr->LoadPending) || (RegRecPtr->LoadInProgress == CFE_TBL_NO_LOAD_IN_PROGRESS))
    {
        /* Question: Should calling CFE_TBL_Update on a table with no load pending */
        /* be considered an error?  Currently assuming it is not an error.         */
        Status = CFE_TBL_INFO_NO_UPDATE_PENDING;
    }
    else
    {
        if (RegRecPtr->DoubleBuffered)
        {
            /* To update a double buffered table only requires a pointer swap */
            RegRecPtr->ActiveBufferIndex = (uint8)RegRecPtr->LoadInProgress;

            /* Source description in buffer should already have been updated by either */
            /* the LoadFromFile function or the Load function (when a memory load).    */
            /* However, we need to copy it into active registry area */
            strncpy(RegRecPtr->LastFileLoaded, RegRecPtr->Buffers[RegRecPtr->ActiveBufferIndex].DataSource,
                    sizeof(RegRecPtr->LastFileLoaded) - 1);
            RegRecPtr->LastFileLoaded[sizeof(RegRecPtr->LastFileLoaded) - 1] = '\0';

            CFE_TBL_NotifyTblUsersOfUpdate(RegRecPtr);

            /* If the table is a critical table, update the appropriate CDS with the new data */
            if (RegRecPtr->CriticalTable == true)
            {
                CFE_TBL_UpdateCriticalTblCDS(RegRecPtr);
            }
        }
        else
        {
            /* Check to see if the Table is locked by anyone */
            CFE_TBL_ForeachAccessDescriptor(RegRecPtr, CFE_TBL_CheckLockHelper, &LockStatus);

            if (LockStatus)
            {
                Status = CFE_TBL_INFO_TABLE_LOCKED;

                CFE_ES_WriteToSysLog("%s: Unable to update locked table Handle=%d\n", __func__, TblHandle);
            }
            else
            {
                /* To update a single buffered table requires a memcpy from working buffer */
                if (RegRecPtr->Buffers[0].BufferPtr != CFE_TBL_Global.LoadBuffs[RegRecPtr->LoadInProgress].BufferPtr)
                {
                    memcpy(RegRecPtr->Buffers[0].BufferPtr,
                           CFE_TBL_Global.LoadBuffs[RegRecPtr->LoadInProgress].BufferPtr, RegRecPtr->Size);
                }

                /* Save source description with active buffer */
                strncpy(RegRecPtr->Buffers[0].DataSource,
                        CFE_TBL_Global.LoadBuffs[RegRecPtr->LoadInProgress].DataSource,
                        sizeof(RegRecPtr->Buffers[0].DataSource) - 1);
                RegRecPtr->Buffers[0].DataSource[sizeof(RegRecPtr->Buffers[0].DataSource) - 1] = 0;
                strncpy(RegRecPtr->LastFileLoaded, CFE_TBL_Global.LoadBuffs[RegRecPtr->LoadInProgress].DataSource,
                        sizeof(RegRecPtr->LastFileLoaded) - 1);
                RegRecPtr->LastFileLoaded[sizeof(RegRecPtr->LastFileLoaded) - 1] = 0;

                /* Save the file creation time from the loaded file into the Table Registry */
                RegRecPtr->Buffers[0].FileTime = CFE_TBL_Global.LoadBuffs[RegRecPtr->LoadInProgress].FileTime;

                /* Save the previously computed CRC into the new buffer */
                RegRecPtr->Buffers[0].Crc = CFE_TBL_Global.LoadBuffs[RegRecPtr->LoadInProgress].Crc;

                /* Free the working buffer */
                CFE_TBL_Global.LoadBuffs[RegRecPtr->LoadInProgress].Taken = false;

                CFE_TBL_NotifyTblUsersOfUpdate(RegRecPtr);

                /* If the table is a critical table, update the appropriate CDS with the new data */
                if (RegRecPtr->CriticalTable == true)
                {
                    CFE_TBL_UpdateCriticalTblCDS(RegRecPtr);
                }
            }
        }
    }

    return Status;
}

/*----------------------------------------------------------------
 *
 * Local helper function, not invoked outside this unit
 * Intended to be used with CFE_TBL_ForeachAccessDescriptor()
 *
 *-----------------------------------------------------------------*/
static void CFE_TBL_SetUpdatedHelper(CFE_TBL_AccessDescriptor_t *AccDescPtr, void *Arg)
{
    AccDescPtr->Updated = true;
}

/*----------------------------------------------------------------
 *
 * Application-scope internal function
 * See description in header file for argument/return detail
 *
 *-----------------------------------------------------------------*/
void CFE_TBL_NotifyTblUsersOfUpdate(CFE_TBL_RegistryRec_t *RegRecPtr)
{
    /* Reset Load in Progress Values */
    RegRecPtr->LoadInProgress   = CFE_TBL_NO_LOAD_IN_PROGRESS;
    RegRecPtr->TimeOfLastUpdate = CFE_TIME_GetTime();

    /* Clear notification of pending load (as well as NO LOAD) and notify everyone of update */
    RegRecPtr->LoadPending     = false;
    RegRecPtr->TableLoadedOnce = true;

    CFE_TBL_ForeachAccessDescriptor(RegRecPtr, CFE_TBL_SetUpdatedHelper, NULL);
}

/*----------------------------------------------------------------
 *
 * Application-scope internal function
 * See description in header file for argument/return detail
 *
 *-----------------------------------------------------------------*/
int32 CFE_TBL_ReadHeaders(osal_id_t FileDescriptor, CFE_FS_Header_t *StdFileHeaderPtr,
                          CFE_TBL_File_Hdr_t *TblFileHeaderPtr, const char *LoadFilename)
{
    int32 Status;
    int32 OsStatus;
    int32 EndianCheck = 0x01020304;

#if (CFE_PLATFORM_TBL_VALID_SCID_COUNT > 0)
    static uint32 ListSC[2] = {CFE_PLATFORM_TBL_VALID_SCID_1, CFE_PLATFORM_TBL_VALID_SCID_2};
    uint32        IndexSC;
#endif

#if (CFE_PLATFORM_TBL_VALID_PRID_COUNT > 0)
    static uint32 ListPR[4] = {CFE_PLATFORM_TBL_VALID_PRID_1, CFE_PLATFORM_TBL_VALID_PRID_2,
                               CFE_PLATFORM_TBL_VALID_PRID_3, CFE_PLATFORM_TBL_VALID_PRID_4};
    uint32        IndexPR;
#endif

    /* Once the file is open, read the headers to determine the target Table */
    Status = CFE_FS_ReadHeader(StdFileHeaderPtr, FileDescriptor);

    /* Verify successful read of standard cFE File Header */
    if (Status != sizeof(CFE_FS_Header_t))
    {
        CFE_EVS_SendEventWithAppID(CFE_TBL_FILE_STD_HDR_ERR_EID, CFE_EVS_EventType_ERROR, CFE_TBL_Global.TableTaskAppId,
                                   "Unable to read std header for '%s', Status = 0x%08X", LoadFilename,
                                   (unsigned int)Status);

        Status = CFE_TBL_ERR_NO_STD_HEADER;
    }
    else
    {
        /* Verify the file type is a cFE compatible file */
        if (StdFileHeaderPtr->ContentType != CFE_FS_FILE_CONTENT_ID)
        {
            CFE_EVS_SendEventWithAppID(CFE_TBL_FILE_TYPE_ERR_EID, CFE_EVS_EventType_ERROR,
                                       CFE_TBL_Global.TableTaskAppId,
                                       "File '%s' is not a cFE file type, ContentType = 0x%08X", LoadFilename,
                                       (unsigned int)StdFileHeaderPtr->ContentType);

            Status = CFE_TBL_ERR_BAD_CONTENT_ID;
        }
        else
        {
            /* Verify the SubType to ensure that it is a Table Image File */
            if (StdFileHeaderPtr->SubType != CFE_FS_SubType_TBL_IMG)
            {
                CFE_EVS_SendEventWithAppID(CFE_TBL_FILE_SUBTYPE_ERR_EID, CFE_EVS_EventType_ERROR,
                                           CFE_TBL_Global.TableTaskAppId,
                                           "File subtype for '%s' is wrong. Subtype = 0x%08X", LoadFilename,
                                           (unsigned int)StdFileHeaderPtr->SubType);

                Status = CFE_TBL_ERR_BAD_SUBTYPE_ID;
            }
            else
            {
                OsStatus = OS_read(FileDescriptor, TblFileHeaderPtr, sizeof(CFE_TBL_File_Hdr_t));

                /* Verify successful read of cFE Table File Header */
                if (OsStatus != sizeof(CFE_TBL_File_Hdr_t))
                {
                    CFE_EVS_SendEventWithAppID(
                        CFE_TBL_FILE_TBL_HDR_ERR_EID, CFE_EVS_EventType_ERROR, CFE_TBL_Global.TableTaskAppId,
                        "Unable to read tbl header for '%s', Status = %ld", LoadFilename, (long)OsStatus);

                    Status = CFE_TBL_ERR_NO_TBL_HEADER;
                }
                else
                {
                    /* All "required" checks have passed and we are pointing at the data */
                    Status = CFE_SUCCESS;

                    /* cppcheck-suppress knownConditionTrueFalse */
                    if ((*(char *)&EndianCheck) == 0x04)
                    {
                        /* If this is a little endian processor, then the standard cFE Table Header,   */
                        /* which is in big endian format, must be swapped so that the data is readable */
                        CFE_TBL_ByteSwapTblHeader(TblFileHeaderPtr);
                    }

                    /*
                     * Ensure termination of all local strings. These were read from a file, so they
                     * must be treated with appropriate care.  This could happen in case the file got
                     * damaged in transit or simply was not written properly to begin with.
                     *
                     * Since the "TblFileHeaderPtr" is a local buffer, this can be done directly.
                     */
                    TblFileHeaderPtr->TableName[sizeof(TblFileHeaderPtr->TableName) - 1] = '\0';

/* Verify Spacecraft ID contained in table file header [optional] */
#if (CFE_PLATFORM_TBL_VALID_SCID_COUNT > 0)
                    if (Status == CFE_SUCCESS)
                    {
                        Status = CFE_TBL_ERR_BAD_SPACECRAFT_ID;
                        for (IndexSC = 0; IndexSC < CFE_PLATFORM_TBL_VALID_SCID_COUNT; IndexSC++)
                        {
                            if (StdFileHeaderPtr->SpacecraftID == ListSC[IndexSC])
                            {
                                Status = CFE_SUCCESS;
                            }
                        }

                        if (Status == CFE_TBL_ERR_BAD_SPACECRAFT_ID)
                        {
                            CFE_EVS_SendEventWithAppID(CFE_TBL_SPACECRAFT_ID_ERR_EID, CFE_EVS_EventType_ERROR,
                                                       CFE_TBL_Global.TableTaskAppId,
                                                       "Unable to verify Spacecraft ID for '%s', ID = 0x%08X",
                                                       LoadFilename, (unsigned int)StdFileHeaderPtr->SpacecraftID);
                        }
                    }
#endif

/* Verify Processor ID contained in table file header [optional] */
#if (CFE_PLATFORM_TBL_VALID_PRID_COUNT > 0)
                    if (Status == CFE_SUCCESS)
                    {
                        Status = CFE_TBL_ERR_BAD_PROCESSOR_ID;
                        for (IndexPR = 0; IndexPR < CFE_PLATFORM_TBL_VALID_PRID_COUNT; IndexPR++)
                        {
                            if (StdFileHeaderPtr->ProcessorID == ListPR[IndexPR])
                            {
                                Status = CFE_SUCCESS;
                            }
                        }

                        if (Status == CFE_TBL_ERR_BAD_PROCESSOR_ID)
                        {
                            CFE_EVS_SendEventWithAppID(CFE_TBL_PROCESSOR_ID_ERR_EID, CFE_EVS_EventType_ERROR,
                                                       CFE_TBL_Global.TableTaskAppId,
                                                       "Unable to verify Processor ID for '%s', ID = 0x%08X",
                                                       LoadFilename, (unsigned int)StdFileHeaderPtr->ProcessorID);
                        }
                    }
#endif
                }
            }
        }
    }

    return Status;
}

/*----------------------------------------------------------------
 *
 * Application-scope internal function
 * See description in header file for argument/return detail
 *
 *-----------------------------------------------------------------*/
void CFE_TBL_ByteSwapTblHeader(CFE_TBL_File_Hdr_t *HdrPtr)
{
    CFE_TBL_ByteSwapUint32(&HdrPtr->Reserved);
    CFE_TBL_ByteSwapUint32(&HdrPtr->Offset);
    CFE_TBL_ByteSwapUint32(&HdrPtr->NumBytes);
}

/*----------------------------------------------------------------
 *
 * Application-scope internal function
 * See description in header file for argument/return detail
 *
 *-----------------------------------------------------------------*/
void CFE_TBL_ByteSwapUint32(uint32 *Uint32ToSwapPtr)
{
    int32 Temp   = *Uint32ToSwapPtr;
    char *InPtr  = (char *)&Temp;
    char *OutPtr = (char *)Uint32ToSwapPtr;

    /* SAD: Safe access to InPtr[0-3] and OutPtr[0-3] as both manipulate bytes within 4-byte integers. */
    OutPtr[0] = InPtr[3];
    OutPtr[1] = InPtr[2];
    OutPtr[2] = InPtr[1];
    OutPtr[3] = InPtr[0];
}

/*----------------------------------------------------------------
 *
 * Implemented per public API
 * See description in header file for argument/return detail
 *
 *-----------------------------------------------------------------*/
int32 CFE_TBL_CleanUpApp(CFE_ES_AppId_t AppId)
{
<<<<<<< HEAD
    uint32                 i;
    CFE_TBL_TxnState_t     Txn;
    CFE_TBL_DumpControl_t *DumpCtrlPtr;
=======
    uint32             i;
    CFE_TBL_TxnState_t Txn;
>>>>>>> 0dc799dd

    /* Scan Dump Requests to determine if any of the tables that */
    /* were to be dumped will be deleted */
    for (i = 0; i < CFE_PLATFORM_TBL_MAX_SIMULTANEOUS_LOADS; i++)
    {
        DumpCtrlPtr = &CFE_TBL_Global.DumpControlBlocks[i];

        /* Check to see if the table to be dumped is owned by the App to be deleted */
        if (CFE_TBL_DumpCtrlBlockIsUsed(DumpCtrlPtr) &&
            CFE_RESOURCEID_TEST_EQUAL(DumpCtrlPtr->RegRecPtr->OwnerAppId, AppId))
        {
            /* If so, then remove the dump request */
            CFE_TBL_DumpCtrlBlockSetFree(DumpCtrlPtr);
        }
    }

    /* Scan Access Descriptors to determine if the Application had access to any tables */
    for (i = 0; i < CFE_PLATFORM_TBL_MAX_NUM_HANDLES; i++)
    {
        /* Check to see if the Handle belongs to the Application being deleted */
        if (CFE_RESOURCEID_TEST_EQUAL(CFE_TBL_Global.Handles[i].AppId, AppId) &&
            CFE_TBL_Global.Handles[i].UsedFlag == true)
        {
            CFE_TBL_TxnStartFromHandle(&Txn, i, CFE_TBL_TxnContext_UNDEFINED);

            /* Determine if the Application owned this particular table */
            if (CFE_RESOURCEID_TEST_EQUAL(Txn.RegRecPtr->OwnerAppId, AppId))
            {
                /* Mark table as free, although, technically, it isn't free until the */
                /* linked list of Access Descriptors has no links in it.              */
                /* NOTE: Allocated memory is freed when all Access Links have been    */
                /*       removed.  This allows Applications to continue to use the    */
                /*       data until they acknowledge that the table has been removed. */
                Txn.RegRecPtr->OwnerAppId = CFE_TBL_NOT_OWNED;

                /* Remove Table Name */
                Txn.RegRecPtr->Name[0] = '\0';
            }

            /* Remove the Access Descriptor Link from linked list */
            /* NOTE: If this removes the last access link, then   */
            /*       memory buffers are set free as well.         */
            CFE_TBL_TxnRemoveAccessLink(&Txn);

            CFE_TBL_Global.Handles[i].AppId = CFE_TBL_NOT_OWNED;

            CFE_TBL_TxnFinish(&Txn);
        }
    }

    return CFE_SUCCESS;
}

/*----------------------------------------------------------------
 *
 * Application-scope internal function
 * See description in header file for argument/return detail
 *
 *-----------------------------------------------------------------*/
void CFE_TBL_FindCriticalTblInfo(CFE_TBL_CritRegRec_t **CritRegRecPtr, CFE_ES_CDSHandle_t CDSHandleToFind)
{
    uint32 i;

    /* Assume the record is never found */
    *CritRegRecPtr = NULL;

    for (i = 0; i < CFE_PLATFORM_TBL_MAX_CRITICAL_TABLES; i++)
    {
        if (CFE_RESOURCEID_TEST_EQUAL(CFE_TBL_Global.CritReg[i].CDSHandle, CDSHandleToFind))
        {
            *CritRegRecPtr = &CFE_TBL_Global.CritReg[i];
            break;
        }
    }
}

/*----------------------------------------------------------------
 *
 * Application-scope internal function
 * See description in header file for argument/return detail
 *
 *-----------------------------------------------------------------*/
void CFE_TBL_UpdateCriticalTblCDS(CFE_TBL_RegistryRec_t *RegRecPtr)
{
    CFE_TBL_CritRegRec_t *CritRegRecPtr = NULL;

    int32 Status;

    /* Copy an image of the updated table to the CDS for safekeeping */
    Status = CFE_ES_CopyToCDS(RegRecPtr->CDSHandle, RegRecPtr->Buffers[RegRecPtr->ActiveBufferIndex].BufferPtr);

    if (Status != CFE_SUCCESS)
    {
        CFE_ES_WriteToSysLog("%s: Unable to update Critical Table '%s' in CDS (Err=0x%08X)\n", __func__,
                             RegRecPtr->Name, (unsigned int)Status);
    }
    else
    {
        /* Locate entry in Critical Table Registry */
        CFE_TBL_FindCriticalTblInfo(&CritRegRecPtr, RegRecPtr->CDSHandle);
        if (CritRegRecPtr != NULL)
        {
            /* Save information related to the source of the data stored in the table in Critical Table Registry */
            CritRegRecPtr->FileTime = RegRecPtr->Buffers[RegRecPtr->ActiveBufferIndex].FileTime;
            strncpy(CritRegRecPtr->LastFileLoaded, RegRecPtr->LastFileLoaded,
                    sizeof(CritRegRecPtr->LastFileLoaded) - 1);
            CritRegRecPtr->LastFileLoaded[sizeof(CritRegRecPtr->LastFileLoaded) - 1] = '\0';
            CritRegRecPtr->TimeOfLastUpdate                                          = RegRecPtr->TimeOfLastUpdate;
            CritRegRecPtr->TableLoadedOnce                                           = RegRecPtr->TableLoadedOnce;

            /* Update copy of Critical Table Registry in the CDS */
            Status = CFE_ES_CopyToCDS(CFE_TBL_Global.CritRegHandle, CFE_TBL_Global.CritReg);

            if (Status != CFE_SUCCESS)
            {
                CFE_ES_WriteToSysLog("%s: Unable to update Critical Table Registry in CDS (Err=0x%08X)\n", __func__,
                                     (unsigned int)Status);
            }
        }
        else
        {
            CFE_ES_WriteToSysLog("%s: Error finding '%s' in Critical Table Registry\n", __func__, RegRecPtr->Name);
        }
    }

    /* Don't bother notifying the caller of the problem since the active table is still legitimate */
}

/*----------------------------------------------------------------
 *
 * Application-scope internal function
 * See description in header file for argument/return detail
 *
 *-----------------------------------------------------------------*/
int32 CFE_TBL_SendNotificationMsg(CFE_TBL_RegistryRec_t *RegRecPtr)
{
    int32 Status = CFE_SUCCESS;

    /* First, determine if a message should be sent */
    if (RegRecPtr->NotifyByMsg)
    {
        /* Set the message ID */
        CFE_MSG_SetMsgId(CFE_MSG_PTR(CFE_TBL_Global.NotifyMsg.CommandHeader), RegRecPtr->NotificationMsgId);

        /* Set the command code */
        CFE_MSG_SetFcnCode(CFE_MSG_PTR(CFE_TBL_Global.NotifyMsg.CommandHeader), RegRecPtr->NotificationCC);

        /* Set the command parameter */
        CFE_TBL_Global.NotifyMsg.Payload.Parameter = RegRecPtr->NotificationParam;

        CFE_SB_TimeStampMsg(CFE_MSG_PTR(CFE_TBL_Global.NotifyMsg.CommandHeader));
        Status = CFE_SB_TransmitMsg(CFE_MSG_PTR(CFE_TBL_Global.NotifyMsg.CommandHeader), true);

        if (Status != CFE_SUCCESS)
        {
            CFE_EVS_SendEvent(CFE_TBL_FAIL_NOTIFY_SEND_ERR_EID, CFE_EVS_EventType_ERROR,
                              "Manage Notification Pkt Error(Status=0x%08X)", (unsigned int)Status);
        }
    }

    return Status;
}

/*----------------------------------------------------------------
 *
 * Application-scope internal function
 * See description in header file for argument/return detail
 *
 *-----------------------------------------------------------------*/
CFE_Status_t CFE_TBL_ValidateTableName(const char *Name)
{
    CFE_Status_t Status     = CFE_SUCCESS;
    size_t       NameLength = strlen(Name);
    char         TempTblName[CFE_TBL_MAX_FULL_NAME_LEN];

    /* Make sure the specified table name is not too long or too short */
    if (NameLength > CFE_MISSION_TBL_MAX_NAME_LENGTH || NameLength == 0)
    {
        Status = CFE_TBL_ERR_INVALID_NAME;

        /* Perform a buffer overrun safe copy of name for debug log message */
        strncpy(TempTblName, Name, sizeof(TempTblName) - 1);
        TempTblName[sizeof(TempTblName) - 1] = '\0';
        CFE_ES_WriteToSysLog("%s: Table Name (%s) is bad length (%d)", __func__, TempTblName, (int)NameLength);
    }

    return Status;
}

/*----------------------------------------------------------------
 *
 * Application-scope internal function
 * See description in header file for argument/return detail
 *
 *-----------------------------------------------------------------*/
CFE_Status_t CFE_TBL_ValidateTableSize(const char *Name, size_t Size, uint16 TblOptionFlags)
{
    CFE_Status_t Status;
    size_t       SizeLimit;

    /* Single-buffered tables are allowed to be up to CFE_PLATFORM_TBL_MAX_SNGL_TABLE_SIZE   */
    /* Double-buffered tables are allowed to be up to CFE_PLATFORM_TBL_MAX_DBL_TABLE_SIZE    */
    if ((TblOptionFlags & CFE_TBL_OPT_BUFFER_MSK) == CFE_TBL_OPT_DBL_BUFFER)
    {
        SizeLimit = CFE_PLATFORM_TBL_MAX_DBL_TABLE_SIZE;
    }
    else
    {
        SizeLimit = CFE_PLATFORM_TBL_MAX_SNGL_TABLE_SIZE;
    }

    /* Check if the specified table size is zero, or above the maximum allowed               */
    if (Size == 0 || Size > SizeLimit)
    {
        Status = CFE_TBL_ERR_INVALID_SIZE;

        CFE_ES_WriteToSysLog("%s: Table '%s' has invalid size (%d)\n", __func__, Name, (int)Size);
    }
    else
    {
        Status = CFE_SUCCESS;
    }

    return Status;
}

/*----------------------------------------------------------------
 *
 * Application-scope internal function
 * See description in header file for argument/return detail
 *
 *-----------------------------------------------------------------*/
CFE_Status_t CFE_TBL_ValidateTableOptions(const char *Name, uint16 TblOptionFlags)
{
    CFE_Status_t Status = CFE_SUCCESS;

    /* User-defined table addresses are only legal for single-buffered, dump-only, non-critical tables */
    if ((TblOptionFlags & CFE_TBL_OPT_USR_DEF_MSK) == (CFE_TBL_OPT_USR_DEF_ADDR & CFE_TBL_OPT_USR_DEF_MSK))
    {
        if (((TblOptionFlags & CFE_TBL_OPT_BUFFER_MSK) == CFE_TBL_OPT_DBL_BUFFER) ||
            ((TblOptionFlags & CFE_TBL_OPT_LD_DMP_MSK) == CFE_TBL_OPT_LOAD_DUMP) ||
            ((TblOptionFlags & CFE_TBL_OPT_CRITICAL_MSK) == CFE_TBL_OPT_CRITICAL))
        {
            Status = CFE_TBL_ERR_INVALID_OPTIONS;

            CFE_ES_WriteToSysLog("%s: User Def tbl '%s' cannot be dbl buff, load/dump or critical\n", __func__, Name);
        }
    }
    else if ((TblOptionFlags & CFE_TBL_OPT_LD_DMP_MSK) == CFE_TBL_OPT_DUMP_ONLY)
    {
        /* Dump Only tables cannot be double-buffered, nor critical */
        if (((TblOptionFlags & CFE_TBL_OPT_BUFFER_MSK) == CFE_TBL_OPT_DBL_BUFFER) ||
            ((TblOptionFlags & CFE_TBL_OPT_CRITICAL_MSK) == CFE_TBL_OPT_CRITICAL))
        {
            Status = CFE_TBL_ERR_INVALID_OPTIONS;

            CFE_ES_WriteToSysLog("%s: Dump Only tbl '%s' cannot be double-buffered or critical\n", __func__, Name);
        }
    }

    return Status;
}

/*----------------------------------------------------------------
 *
 * Application-scope internal function
 * See description in header file for argument/return detail
 *
 *-----------------------------------------------------------------*/
CFE_Status_t CFE_TBL_AllocateTableBuffer(CFE_TBL_RegistryRec_t *RegRecPtr, size_t Size)
{
    CFE_Status_t Status;

    /* Allocate the memory buffer(s) for the table and inactive table, if necessary */
    Status = CFE_ES_GetPoolBuf(&RegRecPtr->Buffers[0].BufferPtr, CFE_TBL_Global.Buf.PoolHdl, Size);

    if (Status < 0)
    {
        CFE_ES_WriteToSysLog("%s: 1st Buf Alloc GetPool fail Stat=0x%08X MemPoolHndl=0x%08lX\n", __func__,
                             (unsigned int)Status, CFE_RESOURCEID_TO_ULONG(CFE_TBL_Global.Buf.PoolHdl));
    }
    else
    {
        Status = CFE_SUCCESS;

        /* Zero the memory buffer */
        memset(RegRecPtr->Buffers[0].BufferPtr, 0x0, Size);
    }

    return Status;
}

/*----------------------------------------------------------------
 *
 * Application-scope internal function
 * See description in header file for argument/return detail
 *
 *-----------------------------------------------------------------*/
CFE_Status_t CFE_TBL_AllocateSecondaryBuffer(CFE_TBL_RegistryRec_t *RegRecPtr, size_t Size)
{
    CFE_Status_t Status;

    /* Allocate memory for the dedicated secondary buffer */
    Status = CFE_ES_GetPoolBuf(&RegRecPtr->Buffers[1].BufferPtr, CFE_TBL_Global.Buf.PoolHdl, Size);

    if (Status < 0)
    {
        CFE_ES_WriteToSysLog("%s: 2nd Buf Alloc GetPool fail Stat=0x%08X MemPoolHndl=0x%08lX\n", __func__,
                             (unsigned int)Status, CFE_RESOURCEID_TO_ULONG(CFE_TBL_Global.Buf.PoolHdl));
    }
    else
    {
        Status = CFE_SUCCESS;

        /* Zero the dedicated secondary buffer */
        memset(RegRecPtr->Buffers[1].BufferPtr, 0x0, Size);
    }

    RegRecPtr->ActiveBufferIndex = 0;
    RegRecPtr->DoubleBuffered    = true;

    return Status;
}

/*----------------------------------------------------------------
 *
 * Application-scope internal function
 * See description in header file for argument/return detail
 *
 *-----------------------------------------------------------------*/
void CFE_TBL_InitTableRegistryEntry(CFE_TBL_RegistryRec_t *RegRecPtr, size_t Size,
                                    CFE_TBL_CallbackFuncPtr_t TblValidationFuncPtr, const char *TblName,
                                    uint16 TblOptionFlags)
{
    /* Save the size of the table */
    RegRecPtr->Size = Size;

    /* Save the Callback function pointer */
    RegRecPtr->ValidationFuncPtr = TblValidationFuncPtr;

    /* Save Table Name in Registry */
    strncpy(RegRecPtr->Name, TblName, sizeof(RegRecPtr->Name) - 1);
    RegRecPtr->Name[sizeof(RegRecPtr->Name) - 1] = '\0';

    /* Set the "Dump Only" flag to true/false based upon selected option */
    RegRecPtr->DumpOnly = ((TblOptionFlags & CFE_TBL_OPT_LD_DMP_MSK) == CFE_TBL_OPT_DUMP_ONLY);
}

/*----------------------------------------------------------------
 *
 * Application-scope internal function
 * See description in header file for argument/return detail
 *
 *-----------------------------------------------------------------*/
CFE_Status_t CFE_TBL_RestoreTableDataFromCDS(CFE_TBL_RegistryRec_t *RegRecPtr, const char *AppName, const char *Name,
                                             CFE_TBL_CritRegRec_t *CritRegRecPtr)
{
    CFE_Status_t        Status = CFE_SUCCESS;
    CFE_TBL_LoadBuff_t *WorkingBufferPtr;

    Status = CFE_TBL_GetWorkingBuffer(&WorkingBufferPtr, RegRecPtr, true);

    if (Status != CFE_SUCCESS)
    {
        /* Unable to get a working buffer - this error is not really */
        /* possible at this point during table registration.  But we */
        /* do need to handle the error case because if the function */
        /* call did fail, WorkingBufferPtr would be a NULL pointer. */
        CFE_ES_WriteToSysLog("%s: Failed to get work buffer for '%s.%s' (ErrCode=0x%08X)\n", __func__, AppName, Name,
                             (unsigned int)Status);
    }
    else
    {
        /* CDS exists for this table - try to restore the data */
        Status = CFE_ES_RestoreFromCDS(WorkingBufferPtr->BufferPtr, RegRecPtr->CDSHandle);

        if (Status != CFE_SUCCESS)
        {
            CFE_ES_WriteToSysLog("%s: Failed to recover '%s.%s' from CDS (ErrCode=0x%08X)\n", __func__, AppName, Name,
                                 (unsigned int)Status);

            /*
             * Treat a restore from existing CDS error the same as
             * after a power-on reset (CDS was created but is empty)
             */
            Status = CFE_SUCCESS;
        }
        else
        {
            /* Table was fully restored from existing CDS... */
            /* Try to locate the associated information in the Critical Table Registry */
            CFE_TBL_FindCriticalTblInfo(&CritRegRecPtr, RegRecPtr->CDSHandle);

            if ((CritRegRecPtr != NULL) && (CritRegRecPtr->TableLoadedOnce))
            {
                strncpy(WorkingBufferPtr->DataSource, CritRegRecPtr->LastFileLoaded,
                        sizeof(WorkingBufferPtr->DataSource) - 1);
                WorkingBufferPtr->DataSource[sizeof(WorkingBufferPtr->DataSource) - 1] = '\0';

                WorkingBufferPtr->FileTime = CritRegRecPtr->FileTime;

                strncpy(RegRecPtr->LastFileLoaded, CritRegRecPtr->LastFileLoaded,
                        sizeof(RegRecPtr->LastFileLoaded) - 1);
                RegRecPtr->LastFileLoaded[sizeof(RegRecPtr->LastFileLoaded) - 1] = '\0';

                RegRecPtr->TimeOfLastUpdate = CritRegRecPtr->TimeOfLastUpdate;
                RegRecPtr->TableLoadedOnce  = CritRegRecPtr->TableLoadedOnce;

                /* Compute the CRC on the specified table buffer */
                WorkingBufferPtr->Crc =
                    CFE_ES_CalculateCRC(WorkingBufferPtr->BufferPtr, RegRecPtr->Size, 0, CFE_MISSION_ES_DEFAULT_CRC);

                /* Make sure everyone who sees the table knows that it has been updated */
                CFE_TBL_NotifyTblUsersOfUpdate(RegRecPtr);

                /* Make sure the caller realizes the contents have been initialized */
                Status = CFE_TBL_INFO_RECOVERED_TBL;
            }
            else
            {
                /* If an error occurred while trying to get the previous contents registry info, */
                /* Log the error in the System Log and pretend like we created a new CDS */
                CFE_ES_WriteToSysLog("%s: Failed to recover '%s.%s' info from CDS TblReg\n", __func__, AppName, Name);
                Status = CFE_SUCCESS;
            }
        }
    }

    /* Mark the table as critical for future reference */
    RegRecPtr->CriticalTable = true;

    return Status;
}

/*----------------------------------------------------------------
 *
 * Application-scope internal function
 * See description in header file for argument/return detail
 *
 *-----------------------------------------------------------------*/
void CFE_TBL_RegisterWithCriticalTableRegistry(CFE_TBL_CritRegRec_t *CritRegRecPtr, CFE_TBL_RegistryRec_t *RegRecPtr,
                                               const char *TblName)
{
    /* Find and initialize a free entry in the Critical Table Registry */
    CFE_TBL_FindCriticalTblInfo(&CritRegRecPtr, CFE_ES_CDS_BAD_HANDLE);

    if (CritRegRecPtr != NULL)
    {
        CritRegRecPtr->CDSHandle = RegRecPtr->CDSHandle;
        strncpy(CritRegRecPtr->Name, TblName, sizeof(CritRegRecPtr->Name) - 1);
        CritRegRecPtr->Name[sizeof(CritRegRecPtr->Name) - 1] = '\0';
        CritRegRecPtr->LastFileLoaded[0]                     = '\0';
        CritRegRecPtr->TableLoadedOnce                       = false;

        CritRegRecPtr->FileTime         = CFE_TIME_ZERO_VALUE;
        CritRegRecPtr->TimeOfLastUpdate = CFE_TIME_ZERO_VALUE;

        CFE_ES_CopyToCDS(CFE_TBL_Global.CritRegHandle, CFE_TBL_Global.CritReg);
    }
    else
    {
        CFE_ES_WriteToSysLog("%s: Failed to find a free Crit Tbl Reg Rec for '%s'\n", __func__, RegRecPtr->Name);
    }

    /* Mark the table as critical for future reference */
    RegRecPtr->CriticalTable = true;
}

/*----------------------------------------------------------------
 *
 * Application-scope internal function
 * See description in header file for argument/return detail
 *
 *-----------------------------------------------------------------*/
static inline CFE_TBL_AccessDescriptor_t *CFE_TBL_HandleListGetNext(const CFE_TBL_HandleLink_t *Link)
{
    return CFE_TBL_LocateAccessDescriptorByHandle(Link->Next);
}

/*----------------------------------------------------------------
 *
 * Application-scope internal function
 * See description in header file for argument/return detail
 *
 *-----------------------------------------------------------------*/
static inline CFE_TBL_AccessDescriptor_t *CFE_TBL_HandleListGetPrev(const CFE_TBL_HandleLink_t *Link)
{
    return CFE_TBL_LocateAccessDescriptorByHandle(Link->Prev);
}

/*----------------------------------------------------------------
 *
 * Application-scope internal function
 * See description in header file for argument/return detail
 *
 *-----------------------------------------------------------------*/
void CFE_TBL_HandleListGetSafeLink(CFE_TBL_RegistryRec_t *RegRecPtr, CFE_TBL_AccessDescriptor_t *AccDescPtr,
                                   CFE_TBL_HandleLink_t **PtrOut, CFE_TBL_Handle_t *HandleOut)
{
    if (AccDescPtr == NULL)
    {
        /* Instead of returning NULL, return a pointer to the head node linkage */
        *PtrOut    = &RegRecPtr->AccessList;
        *HandleOut = CFE_TBL_END_OF_LIST;
    }
    else
    {
        /* Return a pointer to this linkage */
        *PtrOut    = &AccDescPtr->Link;
        *HandleOut = CFE_TBL_AccessDescriptorGetHandle(AccDescPtr);
    }
}

/*----------------------------------------------------------------
 *
 * Application-scope internal function
 * See description in header file for argument/return detail
 *
 *-----------------------------------------------------------------*/
void CFE_TBL_HandleListRemoveLink(CFE_TBL_RegistryRec_t *RegRecPtr, CFE_TBL_AccessDescriptor_t *AccessDescPtr)
{
    CFE_TBL_HandleLink_t *LocalLink;
    CFE_TBL_HandleLink_t *LocalPrevPtr;
    CFE_TBL_HandleLink_t *LocalNextPtr;
    CFE_TBL_Handle_t      LocalHandle;
    CFE_TBL_Handle_t      PrevHandle;
    CFE_TBL_Handle_t      NextHandle;

    CFE_TBL_HandleListGetSafeLink(RegRecPtr, AccessDescPtr, &LocalLink, &LocalHandle);
    CFE_TBL_HandleListGetSafeLink(RegRecPtr, CFE_TBL_HandleListGetNext(LocalLink), &LocalNextPtr, &NextHandle);
    CFE_TBL_HandleListGetSafeLink(RegRecPtr, CFE_TBL_HandleListGetPrev(LocalLink), &LocalPrevPtr, &PrevHandle);

    LocalPrevPtr->Next = NextHandle;
    LocalNextPtr->Prev = PrevHandle;

    /* now that it is removed, reset the link */
    CFE_TBL_HandleLinkInit(LocalLink);
}

/*----------------------------------------------------------------
 *
 * Application-scope internal function
 * See description in header file for argument/return detail
 *
 *-----------------------------------------------------------------*/
void CFE_TBL_HandleListInsertLink(CFE_TBL_RegistryRec_t *RegRecPtr, CFE_TBL_AccessDescriptor_t *AccessDescPtr)
{
    CFE_TBL_HandleLink_t *LocalLink;
    CFE_TBL_HandleLink_t *LocalPrevPtr;
    CFE_TBL_HandleLink_t *LocalNextPtr;
    CFE_TBL_Handle_t      LocalHandle;
    CFE_TBL_Handle_t      PrevHandle;
    CFE_TBL_Handle_t      NextHandle;

    /* inserting at the front, so the "previous" will always be the head node (NULL) */
    CFE_TBL_HandleListGetSafeLink(RegRecPtr, AccessDescPtr, &LocalLink, &LocalHandle);
    CFE_TBL_HandleListGetSafeLink(RegRecPtr, NULL, &LocalPrevPtr, &PrevHandle);
    CFE_TBL_HandleListGetSafeLink(RegRecPtr, CFE_TBL_HandleListGetNext(LocalPrevPtr), &LocalNextPtr, &NextHandle);

    LocalLink->Next = NextHandle;
    LocalLink->Prev = PrevHandle;

    LocalPrevPtr->Next = LocalHandle;
    LocalNextPtr->Prev = LocalHandle;
}

/*----------------------------------------------------------------
 *
 * Application-scope internal function
 * See description in header file for argument/return detail
 *
 *-----------------------------------------------------------------*/
void CFE_TBL_ForeachAccessDescriptor(CFE_TBL_RegistryRec_t *RegRecPtr, CFE_TBL_AccessDescFunc_t Func, void *Arg)
{
    CFE_TBL_AccessDescriptor_t *AccDescPtr;
    const CFE_TBL_HandleLink_t *LinkPtr;

    LinkPtr = &RegRecPtr->AccessList;
    while (true)
    {
        AccDescPtr = CFE_TBL_HandleListGetNext(LinkPtr);

        if (AccDescPtr == NULL)
        {
            break;
        }

        Func(AccDescPtr, Arg);

        LinkPtr = &AccDescPtr->Link;
    }
}

/*----------------------------------------------------------------
 *
 * Application-scope internal function
 * See description in header file for argument/return detail
 *
 *-----------------------------------------------------------------*/
void CFE_TBL_HandleLinkInit(CFE_TBL_HandleLink_t *LinkPtr)
{
    LinkPtr->Prev = CFE_TBL_END_OF_LIST;
    LinkPtr->Next = CFE_TBL_END_OF_LIST;
}

/*----------------------------------------------------------------
 *
 * Application-scope internal function
 * See description in header file for argument/return detail
 *
 *-----------------------------------------------------------------*/
bool CFE_TBL_HandleLinkIsAttached(CFE_TBL_HandleLink_t *LinkPtr)
{
    return (LinkPtr->Next != CFE_TBL_END_OF_LIST);
}

/*----------------------------------------------------------------
 *
 * Application-scope internal function
 * Intended to be used with CFE_TBL_ForeachAccessDescriptor()
 *
 *-----------------------------------------------------------------*/
void CFE_TBL_CountAccessDescHelper(CFE_TBL_AccessDescriptor_t *AccDescPtr, void *Arg)
{
    uint32 *Count = Arg;

    ++(*Count);
<<<<<<< HEAD
}

/*----------------------------------------------------------------
 *
 * Application-scope internal function
 * See description in header file for argument/return detail
 *
 *-----------------------------------------------------------------*/
CFE_TBL_ValidationResult_t *CFE_TBL_CheckValidationRequest(CFE_TBL_ValidationResultId_t *ValIdPtr)
{
    CFE_TBL_ValidationResult_t * ResultPtr;
    CFE_TBL_ValidationResultId_t ValId;

    ValId = *ValIdPtr;

    /*
     * always clear the flag, regardless of "IsMatch" above.  If it was not a match,
     * that means the ID was stale, and it will never be a match (ie. it was aborted somehow)
     *
     * However, because this also acts as a flag, only write to the global if it was set to a value,
     * do not unconditionally write undefined value here.
     */
    if (CFE_RESOURCEID_TEST_DEFINED(ValId))
    {
        *ValIdPtr = CFE_TBL_VALRESULTID_UNDEFINED;

        ResultPtr = CFE_TBL_LocateValidationResultByID(ValId);
    }
    else
    {
        ResultPtr = NULL;
    }

    if (!CFE_TBL_ValidationResultIsMatch(ResultPtr, ValId))
    {
        ResultPtr = NULL;
    }

    return ResultPtr;
=======
>>>>>>> 0dc799dd
}<|MERGE_RESOLUTION|>--- conflicted
+++ resolved
@@ -87,15 +87,6 @@
     {
         CFE_TBL_Global.Handles[i].AppId = CFE_TBL_NOT_OWNED;
         CFE_TBL_HandleLinkInit(&CFE_TBL_Global.Handles[i].Link);
-<<<<<<< HEAD
-=======
-    }
-
-    /* Initialize the Table Validation Results Records nonzero values */
-    for (i = 0; i < CFE_PLATFORM_TBL_MAX_NUM_VALIDATIONS; i++)
-    {
-        CFE_TBL_Global.ValidationResults[i].State = CFE_TBL_VALIDATION_FREE;
->>>>>>> 0dc799dd
     }
 
     /* Initialize the Dump-Only Table Dump Control Blocks nonzero values */
@@ -224,7 +215,6 @@
 {
     memset(RegRecPtr, 0, sizeof(*RegRecPtr));
 
-<<<<<<< HEAD
     RegRecPtr->OwnerAppId         = CFE_TBL_NOT_OWNED;
     RegRecPtr->NotificationMsgId  = CFE_SB_INVALID_MSG_ID;
     RegRecPtr->LoadInProgress     = CFE_TBL_NO_LOAD_IN_PROGRESS;
@@ -352,17 +342,6 @@
     }
 
     return &RegRecPtr->Buffers[BufferIndex];
-=======
-    RegRecPtr->OwnerAppId            = CFE_TBL_NOT_OWNED;
-    RegRecPtr->NotificationMsgId     = CFE_SB_INVALID_MSG_ID;
-    RegRecPtr->LoadInProgress        = CFE_TBL_NO_LOAD_IN_PROGRESS;
-    RegRecPtr->ValidateActiveIndex   = CFE_TBL_NO_VALIDATION_PENDING;
-    RegRecPtr->ValidateInactiveIndex = CFE_TBL_NO_VALIDATION_PENDING;
-    RegRecPtr->CDSHandle             = CFE_ES_CDS_BAD_HANDLE;
-    RegRecPtr->DumpControlIndex      = CFE_TBL_NO_DUMP_PENDING;
-
-    CFE_TBL_HandleLinkInit(&RegRecPtr->AccessList);
->>>>>>> 0dc799dd
 }
 
 /*----------------------------------------------------------------
@@ -373,48 +352,16 @@
  *-----------------------------------------------------------------*/
 int32 CFE_TBL_GetNextLocalBufferId(CFE_TBL_RegistryRec_t *RegRecPtr)
 {
-<<<<<<< HEAD
     /* This implements a flip-flop buffer: if active is 1, return 0 and vice versa */
     return (1 - (RegRecPtr->ActiveBufferIndex & 1));
-=======
-    CFE_TBL_TxnState_t Txn;
-
-    /* Note: there is no way for transaction setup to fail when passing false for context check */
-    CFE_TBL_TxnInit(&Txn, false);
-    CFE_TBL_TxnFindRegByName(&Txn, TblName);
-    CFE_TBL_TxnFinish(&Txn);
-
-    /* The transaction mechanism will set this to CFE_TBL_NOT_FOUND if anything failed */
-    return CFE_TBL_TxnRegId(&Txn);
-}
-
-/*----------------------------------------------------------------
- *
- * Application-scope internal function
- * See description in header file for argument/return detail
- *
- *-----------------------------------------------------------------*/
-void CFE_TBL_FormTableName(char *FullTblName, const char *TblName, CFE_ES_AppId_t ThisAppId)
-{
-    char AppName[OS_MAX_API_NAME];
-
-    CFE_ES_GetAppName(AppName, ThisAppId, sizeof(AppName));
-
-    /* Ensure that AppName is null terminated */
-    AppName[OS_MAX_API_NAME - 1] = '\0';
-
-    /* Complete formation of application specific table name */
-    sprintf(FullTblName, "%s.%s", AppName, TblName);
->>>>>>> 0dc799dd
-}
-
-/*----------------------------------------------------------------
- *
- * Application-scope internal function
- * See description in header file for argument/return detail
- *
- *-----------------------------------------------------------------*/
-<<<<<<< HEAD
+}
+
+/*----------------------------------------------------------------
+ *
+ * Application-scope internal function
+ * See description in header file for argument/return detail
+ *
+ *-----------------------------------------------------------------*/
 CFE_TBL_LoadBuff_t *CFE_TBL_GetInactiveBuffer(CFE_TBL_RegistryRec_t *RegRecPtr)
 {
     int32               BufferIndex;
@@ -429,16 +376,6 @@
         Result = &RegRecPtr->Buffers[BufferIndex];
     }
     else if (!RegRecPtr->UserDefAddr && RegRecPtr->LoadInProgress != CFE_TBL_NO_LOAD_IN_PROGRESS)
-=======
-int32 CFE_TBL_LockRegistry(void)
-{
-    int32 OsStatus;
-    int32 Status;
-
-    OsStatus = OS_MutSemTake(CFE_TBL_Global.RegistryMutex);
-
-    if (OsStatus == OS_SUCCESS)
->>>>>>> 0dc799dd
     {
         /*
          * The only time a single buffered table has an inactive buffer is when its loading, and
@@ -1083,14 +1020,9 @@
  *-----------------------------------------------------------------*/
 int32 CFE_TBL_CleanUpApp(CFE_ES_AppId_t AppId)
 {
-<<<<<<< HEAD
     uint32                 i;
     CFE_TBL_TxnState_t     Txn;
     CFE_TBL_DumpControl_t *DumpCtrlPtr;
-=======
-    uint32             i;
-    CFE_TBL_TxnState_t Txn;
->>>>>>> 0dc799dd
 
     /* Scan Dump Requests to determine if any of the tables that */
     /* were to be dumped will be deleted */
@@ -1718,7 +1650,6 @@
     uint32 *Count = Arg;
 
     ++(*Count);
-<<<<<<< HEAD
 }
 
 /*----------------------------------------------------------------
@@ -1758,6 +1689,4 @@
     }
 
     return ResultPtr;
-=======
->>>>>>> 0dc799dd
 }