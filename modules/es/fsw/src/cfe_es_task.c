--- conflicted
+++ resolved
@@ -438,33 +438,22 @@
     /*
     ** Initialize the version numbers in the ES Housekeeping pkt
     */
-<<<<<<< HEAD
-    CFE_ES_Global.TaskData.HkPacket.Payload.CFEMajorVersion     = CFE_MAJOR_VERSION;
-    CFE_ES_Global.TaskData.HkPacket.Payload.CFEMinorVersion     = CFE_MINOR_VERSION;
-    CFE_ES_Global.TaskData.HkPacket.Payload.CFERevision         = CFE_REVISION;
-    CFE_ES_Global.TaskData.HkPacket.Payload.CFEMissionRevision  = CFE_MISSION_REV;
-    CFE_ES_Global.TaskData.HkPacket.Payload.OSALMajorVersion    = OS_MAJOR_VERSION;
-    CFE_ES_Global.TaskData.HkPacket.Payload.OSALMinorVersion    = OS_MINOR_VERSION;
-    CFE_ES_Global.TaskData.HkPacket.Payload.OSALRevision        = OS_REVISION;
-    CFE_ES_Global.TaskData.HkPacket.Payload.OSALMissionRevision = OS_MISSION_REV;
-=======
-    CFE_ES_TaskData.HkPacket.Payload.CFEMajorVersion    = CFE_MAJOR_VERSION;
-    CFE_ES_TaskData.HkPacket.Payload.CFEMinorVersion    = CFE_MINOR_VERSION;
-    CFE_ES_TaskData.HkPacket.Payload.CFERevision        = CFE_REVISION;
-    CFE_ES_TaskData.HkPacket.Payload.CFEMissionRevision = CFE_MISSION_REV;
+    CFE_ES_Global.TaskData.HkPacket.Payload.CFEMajorVersion    = CFE_MAJOR_VERSION;
+    CFE_ES_Global.TaskData.HkPacket.Payload.CFEMinorVersion    = CFE_MINOR_VERSION;
+    CFE_ES_Global.TaskData.HkPacket.Payload.CFERevision        = CFE_REVISION;
+    CFE_ES_Global.TaskData.HkPacket.Payload.CFEMissionRevision = CFE_MISSION_REV;
 
     OS_GetVersionNumber(VersionNumber);
-    CFE_ES_TaskData.HkPacket.Payload.OSALMajorVersion    = VersionNumber[0];
-    CFE_ES_TaskData.HkPacket.Payload.OSALMinorVersion    = VersionNumber[1];
-    CFE_ES_TaskData.HkPacket.Payload.OSALRevision        = VersionNumber[2];
-    CFE_ES_TaskData.HkPacket.Payload.OSALMissionRevision = VersionNumber[3];
+    CFE_ES_Global.TaskData.HkPacket.Payload.OSALMajorVersion    = VersionNumber[0];
+    CFE_ES_Global.TaskData.HkPacket.Payload.OSALMinorVersion    = VersionNumber[1];
+    CFE_ES_Global.TaskData.HkPacket.Payload.OSALRevision        = VersionNumber[2];
+    CFE_ES_Global.TaskData.HkPacket.Payload.OSALMissionRevision = VersionNumber[3];
 
     CFE_PSP_GetVersionNumber(VersionNumber);
-    CFE_ES_TaskData.HkPacket.Payload.PSPMajorVersion    = VersionNumber[0];
-    CFE_ES_TaskData.HkPacket.Payload.PSPMinorVersion    = VersionNumber[1];
-    CFE_ES_TaskData.HkPacket.Payload.PSPRevision        = VersionNumber[2];
-    CFE_ES_TaskData.HkPacket.Payload.PSPMissionRevision = VersionNumber[3];
->>>>>>> 10dbf4af
+    CFE_ES_Global.TaskData.HkPacket.Payload.PSPMajorVersion    = VersionNumber[0];
+    CFE_ES_Global.TaskData.HkPacket.Payload.PSPMinorVersion    = VersionNumber[1];
+    CFE_ES_Global.TaskData.HkPacket.Payload.PSPRevision        = VersionNumber[2];
+    CFE_ES_Global.TaskData.HkPacket.Payload.PSPMissionRevision = VersionNumber[3];
 
     /*
     ** Task startup event message.
