/*
**  GSC-18128-1, "Core Flight Executive Version 6.7"
**
**  Copyright (c) 2006-2019 United States Government as represented by
**  the Administrator of the National Aeronautics and Space Administration.
**  All Rights Reserved.
**
**  Licensed under the Apache License, Version 2.0 (the "License");
**  you may not use this file except in compliance with the License.
**  You may obtain a copy of the License at
**
**    http://www.apache.org/licenses/LICENSE-2.0
**
**  Unless required by applicable law or agreed to in writing, software
**  distributed under the License is distributed on an "AS IS" BASIS,
**  WITHOUT WARRANTIES OR CONDITIONS OF ANY KIND, either express or implied.
**  See the License for the specific language governing permissions and
**  limitations under the License.
*/

/*
**  File: cfe_es_task.c
**
**  Purpose:
**  cFE Executive Services (ES) task
**
**  References:
**     Flight Software Branch C Coding Standard Version 1.0a
**     cFE Flight Software Application Developers Guide
**
**  Notes:
**
*/

/*
** Includes
*/
#include "cfe_es_module_all.h"

#include "cfe_version.h"
#include "target_config.h"

#include <string.h>

/*
** Defines
*/
#define CFE_ES_PERF_TRIGGERMASK_INT_SIZE \
    (sizeof(CFE_ES_Global.ResetDataPtr->Perf.MetaData.TriggerMask) / sizeof(uint32))
#define CFE_ES_PERF_TRIGGERMASK_EXT_SIZE \
    (sizeof(CFE_ES_Global.TaskData.HkPacket.Payload.PerfTriggerMask) / sizeof(uint32))
#define CFE_ES_PERF_FILTERMASK_INT_SIZE (sizeof(CFE_ES_Global.ResetDataPtr->Perf.MetaData.FilterMask) / sizeof(uint32))
#define CFE_ES_PERF_FILTERMASK_EXT_SIZE \
    (sizeof(CFE_ES_Global.TaskData.HkPacket.Payload.PerfFilterMask) / sizeof(uint32))

/*
** This define should be put in the OS API headers -- Right now it matches what the OS API uses
*/
#define OS_MAX_PRIORITY 255

/*
** Executive Services (ES) task global data.
*/
CFE_ES_TaskData_t CFE_ES_TaskData;

/* * * * * * * * * * * * * * * * * * * * * * * * * * * * * * * * * */
/*                                                                 */
/* CFE_ES_TaskMain() -- Task entry point and main process loop     */
/*                                                                 */
/* * * * * * * * * * * * * * * * * * * * * * * * * * * * * * * * * */

void CFE_ES_TaskMain(void)
{
    int32            Status;
    uint32           AppRunStatus = CFE_ES_RunStatus_APP_RUN;
    CFE_SB_Buffer_t *SBBufPtr;

    /*
    ** Performance Time Stamp Entry
    */
    CFE_ES_PerfLogEntry(CFE_MISSION_ES_MAIN_PERF_ID);

    /*
    ** Perform task specific initialization.
    */
    Status = CFE_ES_TaskInit();
    if (Status != CFE_SUCCESS)
    {
        /*
        ** Create a syslog entry
        */
        CFE_ES_WriteToSysLog("ES:Application Init Failed,RC=0x%08X\n", (unsigned int)Status);

        /*
        ** Allow Core App to Exit
        */
        AppRunStatus = CFE_ES_RunStatus_CORE_APP_INIT_ERROR;

    } /* end if */

    /*
     * Wait for other apps to start.
     * It is important that the core apps are present before this starts receiving
     * messages from the command pipe, as some of those handlers might depend on
     * the other core apps.
     */
    CFE_ES_WaitForSystemState(CFE_ES_SystemState_CORE_READY, CFE_PLATFORM_CORE_MAX_STARTUP_MSEC);

    /*
    ** Main process loop
    */
    while (AppRunStatus == CFE_ES_RunStatus_APP_RUN)
    {
        /*
        ** Increment the main task execution counter
        **  This is normally done in the CFE_ES_RunLoop call, but
        **  currently CFE Child tasks and the cFE core tasks do not
        **  use the RunLoop call.
        */
        CFE_ES_IncrementTaskCounter();

        /*
        ** Performance Time Stamp Exit
        */
        CFE_ES_PerfLogExit(CFE_MISSION_ES_MAIN_PERF_ID);

        /*
        ** Wait for the next Software Bus message.
        */
        Status = CFE_SB_ReceiveBuffer(&SBBufPtr, CFE_ES_Global.TaskData.CmdPipe, CFE_SB_PEND_FOREVER);

        /*
        ** Performance Time Stamp Entry
        */
        CFE_ES_PerfLogEntry(CFE_MISSION_ES_MAIN_PERF_ID);

        if (Status == CFE_SUCCESS)
        {
            /*
            ** Process message.
            */
            CFE_ES_TaskPipe(SBBufPtr);

            /*
             * Wake up the background task, which includes the
             * scanning of the ES app table for entries that may need cleanup
             */
            CFE_ES_BackgroundWakeup();
        }
        else
        {
            /*
            ** SB Error: Write a SysLog Message
            */
            CFE_ES_WriteToSysLog("ES:Error reading cmd pipe,RC=0x%08X\n", (unsigned int)Status);

            /*
            ** Allow Core App to Exit
            */
            AppRunStatus = CFE_ES_RunStatus_CORE_APP_RUNTIME_ERROR;

        } /* end if */

    } /* end while */

    /*
    ** Performance Time Stamp Exit
    */
    CFE_ES_PerfLogExit(CFE_MISSION_ES_MAIN_PERF_ID);

    /*
    ** Exit the application, CFE_ES_ExitApp will not return.
    */
    CFE_ES_ExitApp(AppRunStatus);

} /* End of CFE_ES_TaskMain() */

/* * * * * * * * * * * * * * * * * * * * * * * * * * * * * * * * * */
/*                                                                 */
/* CFE_ES_FindConfigKeyValue() -- Find value for given config key  */
/*                                                                 */
/* * * * * * * * * * * * * * * * * * * * * * * * * * * * * * * * * */

const char *CFE_ES_FindConfigKeyValue(const CFE_ConfigKeyValue_t *ConfigList, const char *KeyName)
{
    const char *ValuePtr;

    ValuePtr = NULL;
    if (KeyName != NULL && ConfigList != NULL)
    {
        while (ConfigList->Key != NULL)
        {
            if (strcmp(KeyName, ConfigList->Key) == 0)
            {
                ValuePtr = ConfigList->Value;
                break;
            }

            ++ConfigList;
        }
    }

    return ValuePtr;
}

/* * * * * * * * * * * * * * * * * * * * * * * * * * * * * * * * * * * */
/*                                                                     */
/* CFE_ES_GenerateSingleVersionEvent() -- Send CFE_ES_VERSION_INF_EID  */
/*                                                                     */
/* * * * * * * * * * * * * * * * * * * * * * * * * * * * * * * * * * * */

int32 CFE_ES_GenerateSingleVersionEvent(const char *ModuleType, const char *ModuleName)
{
    int32       Status;
    const char *VersionString;

    /* The mission version which should appear in the version list under the mission name */
    VersionString = CFE_ES_FindConfigKeyValue(GLOBAL_CONFIGDATA.ModuleVersionList, ModuleName);

    /* If NULL that means the source code was either uncontrolled or there was no way to determine its version */
    if (VersionString == NULL)
    {
        VersionString = "[unknown]";
    }

    /*
     * Advertise the mission version information
     */
    Status = CFE_EVS_SendEvent(CFE_ES_VERSION_INF_EID, CFE_EVS_EventType_INFORMATION, "Version Info: %s %s, version %s",
                               ModuleType, ModuleName, VersionString);

    return Status;
}

/* * * * * * * * * * * * * * * * * * * * * * * * * * * * * * * * * */
/*                                                                 */
/* CFE_ES_GenerateVersionEvents() -- Send CFE_ES_VERSION_INF_EID's */
/*                                                                 */
/* * * * * * * * * * * * * * * * * * * * * * * * * * * * * * * * * */

void CFE_ES_GenerateVersionEvents(void)
{
    int32                        Status;
    CFE_ConfigName_t *           ModuleNamePtr;
    CFE_StaticModuleLoadEntry_t *StaticModulePtr;

    /*
     * Advertise the mission version information
     */
    Status = CFE_ES_GenerateSingleVersionEvent("Mission", GLOBAL_CONFIGDATA.MissionName);
    if (Status != CFE_SUCCESS)
    {
        CFE_ES_WriteToSysLog("ES:Error sending mission version event:RC=0x%08X\n", (unsigned int)Status);
    }

    /*
     * Also Advertise the version information for all statically-linked core modules.
     * Send a separate CFE_ES_VERSION_INF_EID for every component.
     */
    ModuleNamePtr = GLOBAL_CONFIGDATA.CoreModuleList;
    if (ModuleNamePtr != NULL)
    {
        while (Status == CFE_SUCCESS && ModuleNamePtr->Name != NULL)
        {
            Status = CFE_ES_GenerateSingleVersionEvent("Core Module", ModuleNamePtr->Name);
            if (Status != CFE_SUCCESS)
            {
                CFE_ES_WriteToSysLog("ES:Error sending core module version event:RC=0x%08X\n", (unsigned int)Status);
            }
            ++ModuleNamePtr;
        }
    }

    /*
     * Advertise PSP module versions
     */
    StaticModulePtr = GLOBAL_CONFIGDATA.PspModuleList;
    if (StaticModulePtr != NULL)
    {
        while (Status == CFE_SUCCESS && StaticModulePtr->Name != NULL)
        {
            Status = CFE_ES_GenerateSingleVersionEvent("PSP Module", StaticModulePtr->Name);
            if (Status != CFE_SUCCESS)
            {
                CFE_ES_WriteToSysLog("ES:Error sending PSP module version event:RC=0x%08X\n", (unsigned int)Status);
            }
            ++StaticModulePtr;
        }
    }
}

/* * * * * * * * * * * * * * * * * * * * * * * * * * * * * * * * * */
/*                                                                 */
/* CFE_ES_GenerateBuildInfoEvents() -- Send CFE_ES_BUILD_INF_EID   */
/*                                                                 */
/* * * * * * * * * * * * * * * * * * * * * * * * * * * * * * * * * */

void CFE_ES_GenerateBuildInfoEvents(void)
{
    int32       Status;
    const char *BuildDate;
    const char *BuildUser;
    const char *BuildHost;

    BuildDate = CFE_ES_FindConfigKeyValue(GLOBAL_CONFIGDATA.BuildEnvironment, "BUILDDATE");
    BuildUser = CFE_ES_FindConfigKeyValue(GLOBAL_CONFIGDATA.BuildEnvironment, "BUILDUSER");
    BuildHost = CFE_ES_FindConfigKeyValue(GLOBAL_CONFIGDATA.BuildEnvironment, "BUILDHOST");

    /* Ensure all strings are set to something non-NULL */
    if (BuildDate == NULL)
    {
        BuildDate = "[unknown]";
    }

    if (BuildUser == NULL)
    {
        BuildUser = "[unknown]";
    }

    if (BuildHost == NULL)
    {
        BuildHost = "[unknown]";
    }

    Status = CFE_EVS_SendEvent(CFE_ES_BUILD_INF_EID, CFE_EVS_EventType_INFORMATION, "Build %s by %s@%s, config %s",
                               BuildDate, BuildUser, BuildHost, GLOBAL_CONFIGDATA.Config);
    if (Status != CFE_SUCCESS)
    {
        CFE_ES_WriteToSysLog("ES:Error sending build info event:RC=0x%08X\n", (unsigned int)Status);
    }
}

/* * * * * * * * * * * * * * * * * * * * * * * * * * * * * * * * * */
/*                                                                 */
/* CFE_ES_TaskInit() -- ES task initialization                     */
/*                                                                 */
/* * * * * * * * * * * * * * * * * * * * * * * * * * * * * * * * * */

int32 CFE_ES_TaskInit(void)
{
    int32   Status;
    uint32  SizeofCfeSegment;
    cpuaddr CfeSegmentAddr;

    /*
    ** Initialize task command execution counters
    */
    CFE_ES_Global.TaskData.CommandCounter      = 0;
    CFE_ES_Global.TaskData.CommandErrorCounter = 0;

    /*
    ** Initialize systemlog to default Power On or Processor Reset mode
    */
    if (CFE_ES_GetResetType(NULL) == CFE_PSP_RST_TYPE_POWERON)
    {
        CFE_ES_Global.ResetDataPtr->SystemLogMode = CFE_PLATFORM_ES_DEFAULT_POR_SYSLOG_MODE;
    }
    else
    {
        CFE_ES_Global.ResetDataPtr->SystemLogMode = CFE_PLATFORM_ES_DEFAULT_PR_SYSLOG_MODE;
    }

    /*
    ** Register event filter table.
    */
    Status = CFE_EVS_Register(NULL, 0, CFE_EVS_EventFilter_BINARY);
    if (Status != CFE_SUCCESS)
    {
        CFE_ES_WriteToSysLog("ES:Call to CFE_EVS_Register Failed, RC = 0x%08X\n", (unsigned int)Status);
        return (Status);
    }

    /*
    ** Initialize housekeeping packet (clear user data area)
    */
    CFE_MSG_Init(&CFE_ES_Global.TaskData.HkPacket.TlmHeader.Msg, CFE_SB_ValueToMsgId(CFE_ES_HK_TLM_MID),
                 sizeof(CFE_ES_Global.TaskData.HkPacket));

    /*
    ** Initialize single application telemetry packet
    */
    CFE_MSG_Init(&CFE_ES_Global.TaskData.OneAppPacket.TlmHeader.Msg, CFE_SB_ValueToMsgId(CFE_ES_APP_TLM_MID),
                 sizeof(CFE_ES_Global.TaskData.OneAppPacket));

    /*
    ** Initialize memory pool statistics telemetry packet
    */
    CFE_MSG_Init(&CFE_ES_Global.TaskData.MemStatsPacket.TlmHeader.Msg, CFE_SB_ValueToMsgId(CFE_ES_MEMSTATS_TLM_MID),
                 sizeof(CFE_ES_Global.TaskData.MemStatsPacket));

    /*
    ** Create Software Bus message pipe
    */
    Status = CFE_SB_CreatePipe(&CFE_ES_Global.TaskData.CmdPipe, CFE_ES_PIPE_DEPTH, CFE_ES_PIPE_NAME);
    if (Status != CFE_SUCCESS)
    {
        CFE_ES_WriteToSysLog("ES:Cannot Create SB Pipe, RC = 0x%08X\n", (unsigned int)Status);
        return (Status);
    }

    /*
    ** Subscribe to Housekeeping request commands
    */
    Status = CFE_SB_Subscribe(CFE_SB_ValueToMsgId(CFE_ES_SEND_HK_MID), CFE_ES_Global.TaskData.CmdPipe);
    if (Status != CFE_SUCCESS)
    {
        CFE_ES_WriteToSysLog("ES:Cannot Subscribe to HK packet, RC = 0x%08X\n", (unsigned int)Status);
        return (Status);
    }

    /*
    ** Subscribe to ES task ground command packets
    */
    Status = CFE_SB_Subscribe(CFE_SB_ValueToMsgId(CFE_ES_CMD_MID), CFE_ES_Global.TaskData.CmdPipe);
    if (Status != CFE_SUCCESS)
    {
        CFE_ES_WriteToSysLog("ES:Cannot Subscribe to ES ground commands, RC = 0x%08X\n", (unsigned int)Status);
        return (Status);
    }

    /*
    ** Compute the CRC for the cfe core code segment and place
    ** in ES Housekeeping pkt.
    */
    Status = CFE_PSP_GetCFETextSegmentInfo(&CfeSegmentAddr, &SizeofCfeSegment);

    if (Status == CFE_PSP_SUCCESS)
    {
        CFE_ES_Global.TaskData.HkPacket.Payload.CFECoreChecksum =
            CFE_ES_CalculateCRC((void *)(CfeSegmentAddr), SizeofCfeSegment, 0, CFE_MISSION_ES_DEFAULT_CRC);
    }
    else
    {
        CFE_ES_Global.TaskData.HkPacket.Payload.CFECoreChecksum = 0xFFFF;
    }

    /*
    ** Initialize the version numbers in the ES Housekeeping pkt
    */
    CFE_ES_Global.TaskData.HkPacket.Payload.CFEMajorVersion     = CFE_MAJOR_VERSION;
    CFE_ES_Global.TaskData.HkPacket.Payload.CFEMinorVersion     = CFE_MINOR_VERSION;
    CFE_ES_Global.TaskData.HkPacket.Payload.CFERevision         = CFE_REVISION;
    CFE_ES_Global.TaskData.HkPacket.Payload.CFEMissionRevision  = CFE_MISSION_REV;
    CFE_ES_Global.TaskData.HkPacket.Payload.OSALMajorVersion    = OS_MAJOR_VERSION;
    CFE_ES_Global.TaskData.HkPacket.Payload.OSALMinorVersion    = OS_MINOR_VERSION;
    CFE_ES_Global.TaskData.HkPacket.Payload.OSALRevision        = OS_REVISION;
    CFE_ES_Global.TaskData.HkPacket.Payload.OSALMissionRevision = OS_MISSION_REV;

    /*
    ** Task startup event message.
    */
    Status = CFE_EVS_SendEvent(CFE_ES_INIT_INF_EID, CFE_EVS_EventType_INFORMATION, "cFE ES Initialized");
    if (Status != CFE_SUCCESS)
    {
        CFE_ES_WriteToSysLog("ES:Error sending init event:RC=0x%08X\n", (unsigned int)Status);
        return (Status);
    }

    Status = CFE_EVS_SendEvent(CFE_ES_INITSTATS_INF_EID, CFE_EVS_EventType_INFORMATION,
                               "cFS Versions: cfe %s, osal %s, psp %s. cFE chksm %d", GLOBAL_CONFIGDATA.CfeVersion,
                               GLOBAL_CONFIGDATA.OsalVersion, CFE_PSP_VERSION,
                               (int)CFE_ES_Global.TaskData.HkPacket.Payload.CFECoreChecksum);

    if (Status != CFE_SUCCESS)
    {
        CFE_ES_WriteToSysLog("ES:Error sending init stats event:RC=0x%08X\n", (unsigned int)Status);
        return (Status);
    }

    /*
     * Generate all module version and build info events.
     */
    CFE_ES_GenerateVersionEvents();
    CFE_ES_GenerateBuildInfoEvents();

    /*
     * Initialize the "background task" which is a low priority child task
     * devoted to maintence duties that do not need to execute on a
     * strict/precise schedule.
     */
    Status = CFE_ES_BackgroundInit();
    if (Status != CFE_SUCCESS)
    {
        CFE_ES_WriteToSysLog("ES:Error initializing background task:RC=0x%08X\n", (unsigned int)Status);
        return (Status);
    }

    return (CFE_SUCCESS);

} /* End of CFE_ES_TaskInit() */

/* * * * * * * * * * * * * * * * * * * * * * * * * * * * * * * * * */
/*                                                                 */
/* CFE_ES_TaskPipe() -- Process command pipe message               */
/*                                                                 */
/* * * * * * * * * * * * * * * * * * * * * * * * * * * * * * * * * */

void CFE_ES_TaskPipe(CFE_SB_Buffer_t *SBBufPtr)
{
    CFE_SB_MsgId_t    MessageID   = CFE_SB_INVALID_MSG_ID;
    CFE_MSG_FcnCode_t CommandCode = 0;

    CFE_MSG_GetMsgId(&SBBufPtr->Msg, &MessageID);
    switch (CFE_SB_MsgIdToValue(MessageID))
    {
        /*
        ** Housekeeping telemetry request
        */
        case CFE_ES_SEND_HK_MID:
            CFE_ES_HousekeepingCmd((CFE_MSG_CommandHeader_t *)SBBufPtr);
            break;

        /*
        ** ES task ground commands
        */
        case CFE_ES_CMD_MID:

            CFE_MSG_GetFcnCode(&SBBufPtr->Msg, &CommandCode);
            switch (CommandCode)
            {
                case CFE_ES_NOOP_CC:
                    if (CFE_ES_VerifyCmdLength(&SBBufPtr->Msg, sizeof(CFE_ES_NoopCmd_t)))
                    {
                        CFE_ES_NoopCmd((CFE_ES_NoopCmd_t *)SBBufPtr);
                    }
                    break;

                case CFE_ES_RESET_COUNTERS_CC:
                    if (CFE_ES_VerifyCmdLength(&SBBufPtr->Msg, sizeof(CFE_ES_ResetCountersCmd_t)))
                    {
                        CFE_ES_ResetCountersCmd((CFE_ES_ResetCountersCmd_t *)SBBufPtr);
                    }
                    break;

                case CFE_ES_RESTART_CC:
                    if (CFE_ES_VerifyCmdLength(&SBBufPtr->Msg, sizeof(CFE_ES_RestartCmd_t)))
                    {
                        CFE_ES_RestartCmd((CFE_ES_RestartCmd_t *)SBBufPtr);
                    }
                    break;

                case CFE_ES_START_APP_CC:
                    if (CFE_ES_VerifyCmdLength(&SBBufPtr->Msg, sizeof(CFE_ES_StartAppCmd_t)))
                    {
                        CFE_ES_StartAppCmd((CFE_ES_StartAppCmd_t *)SBBufPtr);
                    }
                    break;

                case CFE_ES_STOP_APP_CC:
                    if (CFE_ES_VerifyCmdLength(&SBBufPtr->Msg, sizeof(CFE_ES_StopAppCmd_t)))
                    {
                        CFE_ES_StopAppCmd((CFE_ES_StopAppCmd_t *)SBBufPtr);
                    }
                    break;

                case CFE_ES_RESTART_APP_CC:
                    if (CFE_ES_VerifyCmdLength(&SBBufPtr->Msg, sizeof(CFE_ES_RestartAppCmd_t)))
                    {
                        CFE_ES_RestartAppCmd((CFE_ES_RestartAppCmd_t *)SBBufPtr);
                    }
                    break;

                case CFE_ES_RELOAD_APP_CC:
                    if (CFE_ES_VerifyCmdLength(&SBBufPtr->Msg, sizeof(CFE_ES_ReloadAppCmd_t)))
                    {
                        CFE_ES_ReloadAppCmd((CFE_ES_ReloadAppCmd_t *)SBBufPtr);
                    }
                    break;

                case CFE_ES_QUERY_ONE_CC:
                    if (CFE_ES_VerifyCmdLength(&SBBufPtr->Msg, sizeof(CFE_ES_QueryOneCmd_t)))
                    {
                        CFE_ES_QueryOneCmd((CFE_ES_QueryOneCmd_t *)SBBufPtr);
                    }
                    break;

                case CFE_ES_QUERY_ALL_CC:
                    if (CFE_ES_VerifyCmdLength(&SBBufPtr->Msg, sizeof(CFE_ES_QueryAllCmd_t)))
                    {
                        CFE_ES_QueryAllCmd((CFE_ES_QueryAllCmd_t *)SBBufPtr);
                    }
                    break;

                case CFE_ES_QUERY_ALL_TASKS_CC:
                    if (CFE_ES_VerifyCmdLength(&SBBufPtr->Msg, sizeof(CFE_ES_QueryAllTasksCmd_t)))
                    {
                        CFE_ES_QueryAllTasksCmd((CFE_ES_QueryAllTasksCmd_t *)SBBufPtr);
                    }
                    break;

                case CFE_ES_CLEAR_SYSLOG_CC:
                    if (CFE_ES_VerifyCmdLength(&SBBufPtr->Msg, sizeof(CFE_ES_ClearSysLogCmd_t)))
                    {
                        CFE_ES_ClearSysLogCmd((CFE_ES_ClearSysLogCmd_t *)SBBufPtr);
                    }
                    break;

                case CFE_ES_WRITE_SYSLOG_CC:
                    if (CFE_ES_VerifyCmdLength(&SBBufPtr->Msg, sizeof(CFE_ES_WriteSysLogCmd_t)))
                    {
                        CFE_ES_WriteSysLogCmd((CFE_ES_WriteSysLogCmd_t *)SBBufPtr);
                    }
                    break;

                case CFE_ES_OVER_WRITE_SYSLOG_CC:
                    if (CFE_ES_VerifyCmdLength(&SBBufPtr->Msg, sizeof(CFE_ES_OverWriteSysLogCmd_t)))
                    {
                        CFE_ES_OverWriteSysLogCmd((CFE_ES_OverWriteSysLogCmd_t *)SBBufPtr);
                    }
                    break;

                case CFE_ES_CLEAR_ER_LOG_CC:
                    if (CFE_ES_VerifyCmdLength(&SBBufPtr->Msg, sizeof(CFE_ES_ClearERLogCmd_t)))
                    {
                        CFE_ES_ClearERLogCmd((CFE_ES_ClearERLogCmd_t *)SBBufPtr);
                    }
                    break;

                case CFE_ES_WRITE_ER_LOG_CC:
                    if (CFE_ES_VerifyCmdLength(&SBBufPtr->Msg, sizeof(CFE_ES_WriteERLogCmd_t)))
                    {
                        CFE_ES_WriteERLogCmd((CFE_ES_WriteERLogCmd_t *)SBBufPtr);
                    }
                    break;

                case CFE_ES_START_PERF_DATA_CC:
                    if (CFE_ES_VerifyCmdLength(&SBBufPtr->Msg, sizeof(CFE_ES_StartPerfDataCmd_t)))
                    {
                        CFE_ES_StartPerfDataCmd((CFE_ES_StartPerfDataCmd_t *)SBBufPtr);
                    }
                    break;

                case CFE_ES_STOP_PERF_DATA_CC:
                    if (CFE_ES_VerifyCmdLength(&SBBufPtr->Msg, sizeof(CFE_ES_StopPerfDataCmd_t)))
                    {
                        CFE_ES_StopPerfDataCmd((CFE_ES_StopPerfDataCmd_t *)SBBufPtr);
                    }
                    break;

                case CFE_ES_SET_PERF_FILTER_MASK_CC:
                    if (CFE_ES_VerifyCmdLength(&SBBufPtr->Msg, sizeof(CFE_ES_SetPerfFilterMaskCmd_t)))
                    {
                        CFE_ES_SetPerfFilterMaskCmd((CFE_ES_SetPerfFilterMaskCmd_t *)SBBufPtr);
                    }
                    break;

                case CFE_ES_SET_PERF_TRIGGER_MASK_CC:
                    if (CFE_ES_VerifyCmdLength(&SBBufPtr->Msg, sizeof(CFE_ES_SetPerfTriggerMaskCmd_t)))
                    {
                        CFE_ES_SetPerfTriggerMaskCmd((CFE_ES_SetPerfTriggerMaskCmd_t *)SBBufPtr);
                    }
                    break;

                case CFE_ES_RESET_PR_COUNT_CC:
                    if (CFE_ES_VerifyCmdLength(&SBBufPtr->Msg, sizeof(CFE_ES_ResetPRCountCmd_t)))
                    {
                        CFE_ES_ResetPRCountCmd((CFE_ES_ResetPRCountCmd_t *)SBBufPtr);
                    }
                    break;

                case CFE_ES_SET_MAX_PR_COUNT_CC:
                    if (CFE_ES_VerifyCmdLength(&SBBufPtr->Msg, sizeof(CFE_ES_SetMaxPRCountCmd_t)))
                    {
                        CFE_ES_SetMaxPRCountCmd((CFE_ES_SetMaxPRCountCmd_t *)SBBufPtr);
                    }
                    break;

                case CFE_ES_DELETE_CDS_CC:
                    if (CFE_ES_VerifyCmdLength(&SBBufPtr->Msg, sizeof(CFE_ES_DeleteCDSCmd_t)))
                    {
                        CFE_ES_DeleteCDSCmd((CFE_ES_DeleteCDSCmd_t *)SBBufPtr);
                    }
                    break;

                case CFE_ES_SEND_MEM_POOL_STATS_CC:
                    if (CFE_ES_VerifyCmdLength(&SBBufPtr->Msg, sizeof(CFE_ES_SendMemPoolStatsCmd_t)))
                    {
                        CFE_ES_SendMemPoolStatsCmd((CFE_ES_SendMemPoolStatsCmd_t *)SBBufPtr);
                    }
                    break;

                case CFE_ES_DUMP_CDS_REGISTRY_CC:
                    if (CFE_ES_VerifyCmdLength(&SBBufPtr->Msg, sizeof(CFE_ES_DumpCDSRegistryCmd_t)))
                    {
                        CFE_ES_DumpCDSRegistryCmd((CFE_ES_DumpCDSRegistryCmd_t *)SBBufPtr);
                    }
                    break;

                default:
                    CFE_EVS_SendEvent(CFE_ES_CC1_ERR_EID, CFE_EVS_EventType_ERROR,
                                      "Invalid ground command code: ID = 0x%X, CC = %d",
                                      (unsigned int)CFE_SB_MsgIdToValue(MessageID), (int)CommandCode);
                    CFE_ES_Global.TaskData.CommandErrorCounter++;
                    break;
            }
            break;

        default:

            CFE_EVS_SendEvent(CFE_ES_MID_ERR_EID, CFE_EVS_EventType_ERROR, "Invalid command pipe message ID: 0x%X",
                              (unsigned int)CFE_SB_MsgIdToValue(MessageID));
            CFE_ES_Global.TaskData.CommandErrorCounter++;
            break;
    }

} /* End of CFE_ES_TaskPipe() */

/* * * * * * * * * * * * * * * * * * * * * * * * * * * * * * * * * */
/*                                                                 */
/* CFE_ES_HousekeepingCmd() -- On-board command (HK request)       */
/*                                                                 */
/* * * * * * * * * * * * * * * * * * * * * * * * * * * * * * * * * */

int32 CFE_ES_HousekeepingCmd(const CFE_MSG_CommandHeader_t *data)
{
    OS_heap_prop_t HeapProp;
    int32          stat;
    uint32         PerfIdx;

    /*
    ** Get command execution counters, system log entry count & bytes used.
    */
    CFE_ES_Global.TaskData.HkPacket.Payload.CommandCounter      = CFE_ES_Global.TaskData.CommandCounter;
    CFE_ES_Global.TaskData.HkPacket.Payload.CommandErrorCounter = CFE_ES_Global.TaskData.CommandErrorCounter;

    CFE_ES_Global.TaskData.HkPacket.Payload.SysLogBytesUsed =
        CFE_ES_MEMOFFSET_C(CFE_ES_Global.ResetDataPtr->SystemLogEndIdx);
    CFE_ES_Global.TaskData.HkPacket.Payload.SysLogSize    = CFE_ES_MEMOFFSET_C(CFE_PLATFORM_ES_SYSTEM_LOG_SIZE);
    CFE_ES_Global.TaskData.HkPacket.Payload.SysLogEntries = CFE_ES_Global.ResetDataPtr->SystemLogEntryNum;
    CFE_ES_Global.TaskData.HkPacket.Payload.SysLogMode    = CFE_ES_Global.ResetDataPtr->SystemLogMode;

    CFE_ES_Global.TaskData.HkPacket.Payload.ERLogIndex   = CFE_ES_Global.ResetDataPtr->ERLogIndex;
    CFE_ES_Global.TaskData.HkPacket.Payload.ERLogEntries = CFE_ES_Global.ResetDataPtr->ERLogEntries;

    CFE_ES_Global.TaskData.HkPacket.Payload.RegisteredCoreApps     = CFE_ES_Global.RegisteredCoreApps;
    CFE_ES_Global.TaskData.HkPacket.Payload.RegisteredExternalApps = CFE_ES_Global.RegisteredExternalApps;
    CFE_ES_Global.TaskData.HkPacket.Payload.RegisteredTasks        = CFE_ES_Global.RegisteredTasks;
    CFE_ES_Global.TaskData.HkPacket.Payload.RegisteredLibs         = CFE_ES_Global.RegisteredLibs;

    CFE_ES_Global.TaskData.HkPacket.Payload.ResetType       = CFE_ES_Global.ResetDataPtr->ResetVars.ResetType;
    CFE_ES_Global.TaskData.HkPacket.Payload.ResetSubtype    = CFE_ES_Global.ResetDataPtr->ResetVars.ResetSubtype;
    CFE_ES_Global.TaskData.HkPacket.Payload.ProcessorResets = CFE_ES_Global.ResetDataPtr->ResetVars.ProcessorResetCount;
    CFE_ES_Global.TaskData.HkPacket.Payload.MaxProcessorResets =
        CFE_ES_Global.ResetDataPtr->ResetVars.MaxProcessorResetCount;
    CFE_ES_Global.TaskData.HkPacket.Payload.BootSource = CFE_ES_Global.ResetDataPtr->ResetVars.BootSource;

    CFE_ES_Global.TaskData.HkPacket.Payload.PerfState        = CFE_ES_Global.ResetDataPtr->Perf.MetaData.State;
    CFE_ES_Global.TaskData.HkPacket.Payload.PerfMode         = CFE_ES_Global.ResetDataPtr->Perf.MetaData.Mode;
    CFE_ES_Global.TaskData.HkPacket.Payload.PerfTriggerCount = CFE_ES_Global.ResetDataPtr->Perf.MetaData.TriggerCount;
    CFE_ES_Global.TaskData.HkPacket.Payload.PerfDataStart    = CFE_ES_Global.ResetDataPtr->Perf.MetaData.DataStart;
    CFE_ES_Global.TaskData.HkPacket.Payload.PerfDataEnd      = CFE_ES_Global.ResetDataPtr->Perf.MetaData.DataEnd;
    CFE_ES_Global.TaskData.HkPacket.Payload.PerfDataCount    = CFE_ES_Global.ResetDataPtr->Perf.MetaData.DataCount;
    CFE_ES_Global.TaskData.HkPacket.Payload.PerfDataToWrite  = CFE_ES_GetPerfLogDumpRemaining();

    /*
     * Fill out the perf trigger/filter mask objects
     * The entire array in the HK payload object (external size) must be filled,
     * to avoid sending garbage data.
     *
     * If it is larger than what the platform supports (internal size), it will
     * be padded with 0's
     *
     * If it is smaller than what the platform supports, then truncate.
     */
    for (PerfIdx = 0; PerfIdx < CFE_ES_PERF_TRIGGERMASK_EXT_SIZE; ++PerfIdx)
    {
        if (PerfIdx < CFE_ES_PERF_TRIGGERMASK_INT_SIZE)
        {
            CFE_ES_Global.TaskData.HkPacket.Payload.PerfTriggerMask[PerfIdx] =
                CFE_ES_Global.ResetDataPtr->Perf.MetaData.TriggerMask[PerfIdx];
        }
        else
        {
            CFE_ES_Global.TaskData.HkPacket.Payload.PerfTriggerMask[PerfIdx] = 0;
        }
    }

    for (PerfIdx = 0; PerfIdx < CFE_ES_PERF_FILTERMASK_EXT_SIZE; ++PerfIdx)
    {
        if (PerfIdx < CFE_ES_PERF_FILTERMASK_INT_SIZE)
        {
            CFE_ES_Global.TaskData.HkPacket.Payload.PerfFilterMask[PerfIdx] =
                CFE_ES_Global.ResetDataPtr->Perf.MetaData.FilterMask[PerfIdx];
        }
        else
        {
            CFE_ES_Global.TaskData.HkPacket.Payload.PerfFilterMask[PerfIdx] = 0;
        }
    }

    stat = OS_HeapGetInfo(&HeapProp);

    /*
     * If retrieving info from OSAL was not successful,
     * zero out the property struct, so all sizes will
     * in turn be reported in telemetry as 0.
     */
    if (stat != OS_SUCCESS)
    {
        memset(&HeapProp, 0, sizeof(HeapProp));
    }

    CFE_ES_Global.TaskData.HkPacket.Payload.HeapBytesFree    = CFE_ES_MEMOFFSET_C(HeapProp.free_bytes);
    CFE_ES_Global.TaskData.HkPacket.Payload.HeapBlocksFree   = CFE_ES_MEMOFFSET_C(HeapProp.free_blocks);
    CFE_ES_Global.TaskData.HkPacket.Payload.HeapMaxBlockSize = CFE_ES_MEMOFFSET_C(HeapProp.largest_free_block);

    /*
    ** Send housekeeping telemetry packet.
    */
    CFE_SB_TimeStampMsg(&CFE_ES_Global.TaskData.HkPacket.TlmHeader.Msg);
    CFE_SB_TransmitMsg(&CFE_ES_Global.TaskData.HkPacket.TlmHeader.Msg, true);

    /*
    ** This command does not affect the command execution counter.
    */

    return CFE_SUCCESS;
} /* End of CFE_ES_HousekeepingCmd() */

/* * * * * * * * * * * * * * * * * * * * * * * * * * * * * * * * * */
/*                                                                 */
/* CFE_ES_NoopCmd() -- ES task ground command (NO-OP)              */
/*                                                                 */
/* * * * * * * * * * * * * * * * * * * * * * * * * * * * * * * * * */

int32 CFE_ES_NoopCmd(const CFE_ES_NoopCmd_t *Cmd)
{
    /*
    ** Advertise the build and version information with the no-op command
    ** For unit testing purposes, it helps to put this first - the UT
    ** is checking for the last event sent to be NOOP_INF_EID.
    */
    CFE_ES_GenerateBuildInfoEvents();

    /*
    ** This command will always succeed.
    */
    CFE_ES_Global.TaskData.CommandCounter++;

    CFE_EVS_SendEvent(CFE_ES_NOOP_INF_EID, CFE_EVS_EventType_INFORMATION,
                      "No-op command:\n cFS Versions: cfe %s, osal %s, psp %s", GLOBAL_CONFIGDATA.CfeVersion,
                      GLOBAL_CONFIGDATA.OsalVersion, CFE_PSP_VERSION);

    return CFE_SUCCESS;
} /* End of CFE_ES_NoopCmd() */

/* * * * * * * * * * * * * * * * * * * * * * * * * * * * * * * * * */
/*                                                                 */
/* CFE_ES_ResetCountersCmd() -- ES task ground command (reset counters)    */
/*                                                                 */
/* * * * * * * * * * * * * * * * * * * * * * * * * * * * * * * * * */

int32 CFE_ES_ResetCountersCmd(const CFE_ES_ResetCountersCmd_t *data)
{
    CFE_ES_Global.TaskData.CommandCounter      = 0;
    CFE_ES_Global.TaskData.CommandErrorCounter = 0;

    /*
    ** This command will always succeed.
    */
    CFE_EVS_SendEvent(CFE_ES_RESET_INF_EID, CFE_EVS_EventType_INFORMATION, "Reset Counters command");

    return CFE_SUCCESS;
} /* End of CFE_ES_ResetCountersCmd() */

/* * * * * * * * * * * * * * * * * * * * * * * * * * * * * * * * * */
/*                                                                 */
/* CFE_ES_RestartCmd() -- Restart cFE (may reset processor)        */
/*                                                                 */
/* * * * * * * * * * * * * * * * * * * * * * * * * * * * * * * * * */

int32 CFE_ES_RestartCmd(const CFE_ES_RestartCmd_t *data)
{
    const CFE_ES_RestartCmd_Payload_t *cmd = &data->Payload;

    if ((cmd->RestartType != CFE_PSP_RST_TYPE_PROCESSOR) && (cmd->RestartType != CFE_PSP_RST_TYPE_POWERON))
    {
        CFE_ES_Global.TaskData.CommandErrorCounter++;
        CFE_EVS_SendEvent(CFE_ES_BOOT_ERR_EID, CFE_EVS_EventType_ERROR, "Invalid cFE restart type: %d",
                          (int)cmd->RestartType);
    }
    else
    {
        /*
        ** This function will not return.
        */
        CFE_ES_ResetCFE(cmd->RestartType);
    }

    return CFE_SUCCESS;
} /* End of CFE_ES_RestartCmd() */

/* * * * * * * * * * * * * * * * * * * * * * * * * * * * * * * * * */
/*                                                                 */
/* CFE_ES_StartAppCmd() -- Load (and start) single application     */
/*                                                                 */
/* * * * * * * * * * * * * * * * * * * * * * * * * * * * * * * * * */

int32 CFE_ES_StartAppCmd(const CFE_ES_StartAppCmd_t *data)
{
    const CFE_ES_StartAppCmd_Payload_t *cmd = &data->Payload;
    CFE_ES_AppId_t                      AppID;
    int32                               Result;
    int32                               AppEntryLen;
    int32                               AppNameLen;
    char                                LocalAppName[OS_MAX_API_NAME];
    CFE_ES_AppStartParams_t             StartParams;

    /* Create local copies of all input strings and ensure null termination */
    Result = CFE_FS_ParseInputFileNameEx(StartParams.BasicInfo.FileName, cmd->AppFileName,
                                         sizeof(StartParams.BasicInfo.FileName), sizeof(cmd->AppFileName), NULL,
                                         CFE_FS_GetDefaultMountPoint(CFE_FS_FileCategory_DYNAMIC_MODULE),
                                         CFE_FS_GetDefaultExtension(CFE_FS_FileCategory_DYNAMIC_MODULE));

    AppEntryLen = CFE_SB_MessageStringGet(StartParams.BasicInfo.InitSymbolName, cmd->AppEntryPoint, NULL,
                                          sizeof(StartParams.BasicInfo.InitSymbolName), sizeof(cmd->AppEntryPoint));

    AppNameLen =
        CFE_SB_MessageStringGet(LocalAppName, cmd->Application, NULL, sizeof(LocalAppName), sizeof(cmd->Application));

    /*
    ** Verify command parameters
    */
    if (Result != CFE_SUCCESS)
    {
        CFE_ES_Global.TaskData.CommandErrorCounter++;
        CFE_EVS_SendEvent(CFE_ES_START_INVALID_FILENAME_ERR_EID, CFE_EVS_EventType_ERROR,
                          "CFE_ES_StartAppCmd: invalid filename, status=%lx", (unsigned long)Result);
    }
    else if (AppEntryLen <= 0)
    {
        CFE_ES_Global.TaskData.CommandErrorCounter++;
        CFE_EVS_SendEvent(CFE_ES_START_INVALID_ENTRY_POINT_ERR_EID, CFE_EVS_EventType_ERROR,
                          "CFE_ES_StartAppCmd: App Entry Point is empty.");
    }
    else if (AppNameLen <= 0)
    {
        CFE_ES_Global.TaskData.CommandErrorCounter++;
        CFE_EVS_SendEvent(CFE_ES_START_NULL_APP_NAME_ERR_EID, CFE_EVS_EventType_ERROR,
                          "CFE_ES_StartAppCmd: App Name is empty.");
    }
    else if (cmd->Priority > OS_MAX_PRIORITY)
    {
        CFE_ES_Global.TaskData.CommandErrorCounter++;
        CFE_EVS_SendEvent(CFE_ES_START_PRIORITY_ERR_EID, CFE_EVS_EventType_ERROR,
                          "CFE_ES_StartAppCmd: Priority is too large: %d.", (int)cmd->Priority);
    }
    else if ((cmd->ExceptionAction != CFE_ES_ExceptionAction_RESTART_APP) &&
             (cmd->ExceptionAction != CFE_ES_ExceptionAction_PROC_RESTART))
    {
        CFE_ES_Global.TaskData.CommandErrorCounter++;
        CFE_EVS_SendEvent(CFE_ES_START_EXC_ACTION_ERR_EID, CFE_EVS_EventType_ERROR,
                          "CFE_ES_StartAppCmd: Invalid Exception Action: %d.", (int)cmd->ExceptionAction);
    }
    else
    {
        /* If stack size was provided, use it, otherwise use default. */
        if (cmd->StackSize == 0)
        {
            StartParams.MainTaskInfo.StackSize = CFE_PLATFORM_ES_DEFAULT_STACK_SIZE;
        }
        else
        {
            StartParams.MainTaskInfo.StackSize = cmd->StackSize;
        }

        StartParams.MainTaskInfo.Priority = cmd->Priority;
        StartParams.ExceptionAction       = cmd->ExceptionAction;

        /*
        ** Invoke application loader/startup function.
        */
        Result = CFE_ES_AppCreate(&AppID, LocalAppName, &StartParams);

        /*
        ** Send appropriate event message
        */
        if (Result == CFE_SUCCESS)
        {
            CFE_ES_Global.TaskData.CommandCounter++;
            CFE_EVS_SendEvent(CFE_ES_START_INF_EID, CFE_EVS_EventType_INFORMATION, "Started %s from %s, AppID = %lu",
                              LocalAppName, StartParams.BasicInfo.FileName, CFE_RESOURCEID_TO_ULONG(AppID));
        }
        else
        {
            CFE_ES_Global.TaskData.CommandErrorCounter++;
            CFE_EVS_SendEvent(CFE_ES_START_ERR_EID, CFE_EVS_EventType_ERROR, "Failed to start %s from %s, RC = 0x%08X",
                              LocalAppName, StartParams.BasicInfo.FileName, (unsigned int)Result);
        }

    } /* End if -- command parameter validation */

    return CFE_SUCCESS;
} /* End of CFE_ES_StartAppCmd() */

/* * * * * * * * * * * * * * * * * * * * * * * * * * * * * * * * * */
/*                                                                 */
/* CFE_ES_StopAppCmd() -- Stop single application                  */
/*                                                                 */
/* * * * * * * * * * * * * * * * * * * * * * * * * * * * * * * * * */

int32 CFE_ES_StopAppCmd(const CFE_ES_StopAppCmd_t *data)
{
    const CFE_ES_AppNameCmd_Payload_t *cmd = &data->Payload;
    char                               LocalApp[OS_MAX_API_NAME];
    CFE_ES_AppId_t                     AppID;
    int32                              Result;

    CFE_SB_MessageStringGet(LocalApp, (char *)cmd->Application, NULL, sizeof(LocalApp), sizeof(cmd->Application));

    Result = CFE_ES_GetAppIDByName(&AppID, LocalApp);

    if (Result == CFE_SUCCESS)
    {
        /*
        ** Delete the App
        */
        Result = CFE_ES_DeleteApp(AppID);

        /*
        ** Send appropriate event message.
        */
        if (Result == CFE_SUCCESS)
        {
            CFE_ES_Global.TaskData.CommandCounter++;
            CFE_EVS_SendEvent(CFE_ES_STOP_DBG_EID, CFE_EVS_EventType_DEBUG, "Stop Application %s Initiated.", LocalApp);
        }
        else
        {
            CFE_ES_Global.TaskData.CommandErrorCounter++;
            CFE_EVS_SendEvent(CFE_ES_STOP_ERR1_EID, CFE_EVS_EventType_ERROR, "Stop Application %s Failed, RC = 0x%08X",
                              LocalApp, (unsigned int)Result);
        }
    }
    else
    {
        CFE_ES_Global.TaskData.CommandErrorCounter++;
        CFE_EVS_SendEvent(CFE_ES_STOP_ERR2_EID, CFE_EVS_EventType_ERROR,
                          "Stop Application %s, GetAppIDByName failed. RC = 0x%08X.", LocalApp, (unsigned int)Result);
    }

    return CFE_SUCCESS;
} /* End of CFE_ES_StopAppCmd() */

/* * * * * * * * * * * * * * * * * * * * * * * * * * * * * * * * * */
/*                                                                 */
/* CFE_ES_RestartAppCmd() -- Restart a single application            */
/*                                                                 */
/* * * * * * * * * * * * * * * * * * * * * * * * * * * * * * * * * */

int32 CFE_ES_RestartAppCmd(const CFE_ES_RestartAppCmd_t *data)
{
    const CFE_ES_AppNameCmd_Payload_t *cmd = &data->Payload;
    char                               LocalApp[OS_MAX_API_NAME];
    CFE_ES_AppId_t                     AppID;
    int32                              Result;

    CFE_SB_MessageStringGet(LocalApp, (char *)cmd->Application, NULL, sizeof(LocalApp), sizeof(cmd->Application));

    Result = CFE_ES_GetAppIDByName(&AppID, LocalApp);

    if (Result == CFE_SUCCESS)
    {
        Result = CFE_ES_RestartApp(AppID);

        /*
        ** Send appropriate event message.
        */
        if (Result == CFE_SUCCESS)
        {
            CFE_ES_Global.TaskData.CommandCounter++;
            CFE_EVS_SendEvent(CFE_ES_RESTART_APP_DBG_EID, CFE_EVS_EventType_DEBUG, "Restart Application %s Initiated.",
                              LocalApp);
        }
        else
        {
            CFE_ES_Global.TaskData.CommandErrorCounter++;
            CFE_EVS_SendEvent(CFE_ES_RESTART_APP_ERR1_EID, CFE_EVS_EventType_ERROR,
                              "Restart Application %s Failed, RC = 0x%08X", LocalApp, (unsigned int)Result);
        }
    }
    else
    {
        CFE_ES_Global.TaskData.CommandErrorCounter++;
        CFE_EVS_SendEvent(CFE_ES_RESTART_APP_ERR2_EID, CFE_EVS_EventType_ERROR,
                          "Restart Application %s, GetAppIDByName failed. RC = 0x%08X.", LocalApp,
                          (unsigned int)Result);
    }

    return CFE_SUCCESS;
} /* End of CFE_ES_ResetAppCmd() */

/* * * * * * * * * * * * * * * * * * * * * * * * * * * * * * * * * */
/*                                                                 */
/* CFE_ES_ReloadAppCmd() -- Reload a single application            */
/*                                                                 */
/* * * * * * * * * * * * * * * * * * * * * * * * * * * * * * * * * */

int32 CFE_ES_ReloadAppCmd(const CFE_ES_ReloadAppCmd_t *data)
{
    const CFE_ES_AppReloadCmd_Payload_t *cmd = &data->Payload;
    char                                 LocalApp[OS_MAX_API_NAME];
    char                                 LocalFileName[OS_MAX_PATH_LEN];
    CFE_ES_AppId_t                       AppID;
    int32                                Result;

    CFE_SB_MessageStringGet(LocalApp, (char *)cmd->Application, NULL, sizeof(LocalApp), sizeof(cmd->Application));

    Result = CFE_ES_GetAppIDByName(&AppID, LocalApp);

    if (Result == CFE_SUCCESS)
    {
        /* Read input string as a file name for dynamic module */
        Result = CFE_FS_ParseInputFileNameEx(LocalFileName, cmd->AppFileName, sizeof(LocalFileName),
                                             sizeof(cmd->AppFileName), NULL,
                                             CFE_FS_GetDefaultMountPoint(CFE_FS_FileCategory_DYNAMIC_MODULE),
                                             CFE_FS_GetDefaultExtension(CFE_FS_FileCategory_DYNAMIC_MODULE));

        if (Result == CFE_SUCCESS)
        {
            Result = CFE_ES_ReloadApp(AppID, LocalFileName);
        }

        /*
        ** Send appropriate event message.
        */
        if (Result == CFE_SUCCESS)
        {
            CFE_ES_Global.TaskData.CommandCounter++;
            CFE_EVS_SendEvent(CFE_ES_RELOAD_APP_DBG_EID, CFE_EVS_EventType_DEBUG, "Reload Application %s Initiated.",
                              LocalApp);
        }
        else
        {
            CFE_ES_Global.TaskData.CommandErrorCounter++;
            CFE_EVS_SendEvent(CFE_ES_RELOAD_APP_ERR1_EID, CFE_EVS_EventType_ERROR,
                              "Reload Application %s Failed, RC = 0x%08X", LocalApp, (unsigned int)Result);
        }
    }
    else
    {
        CFE_ES_Global.TaskData.CommandErrorCounter++;
        CFE_EVS_SendEvent(CFE_ES_RELOAD_APP_ERR2_EID, CFE_EVS_EventType_ERROR,
                          "Reload Application %s, GetAppIDByName failed. RC = 0x%08X.", LocalApp, (unsigned int)Result);
    }

    return CFE_SUCCESS;
} /* End of CFE_ES_ReloadAppCmd() */

/* * * * * * * * * * * * * * * * * * * * * * * * * * * * * * * * * */
/*                                                                 */
/* CFE_ES_QueryOneCmd() -- Request tlm packet with single app data */
/*                                                                 */
/* * * * * * * * * * * * * * * * * * * * * * * * * * * * * * * * * */

int32 CFE_ES_QueryOneCmd(const CFE_ES_QueryOneCmd_t *data)
{
    const CFE_ES_AppNameCmd_Payload_t *cmd = &data->Payload;
    char                               LocalApp[OS_MAX_API_NAME];
    union
    {
        CFE_ES_AppId_t   AppId;
        CFE_ES_LibId_t   LibId;
        CFE_ResourceId_t ResourceID;
    } IdBuf;
    int32 Result;

    CFE_SB_MessageStringGet(LocalApp, (char *)cmd->Application, NULL, sizeof(LocalApp), sizeof(cmd->Application));

    Result = CFE_ES_GetAppIDByName(&IdBuf.AppId, LocalApp);
    if (Result == CFE_ES_ERR_NAME_NOT_FOUND)
    {
        /* Also check for a matching library name */
        Result = CFE_ES_GetLibIDByName(&IdBuf.LibId, LocalApp);
    }

    if (Result == CFE_SUCCESS)
    {
        Result = CFE_ES_GetModuleInfo(&(CFE_ES_Global.TaskData.OneAppPacket.Payload.AppInfo), IdBuf.ResourceID);
    }

    /*
    ** Send appropriate event message...
    */
    if (Result == CFE_SUCCESS)
    {
        /*
        ** Send application status telemetry packet.
        */
        CFE_SB_TimeStampMsg(&CFE_ES_Global.TaskData.OneAppPacket.TlmHeader.Msg);
        Result = CFE_SB_TransmitMsg(&CFE_ES_Global.TaskData.OneAppPacket.TlmHeader.Msg, true);
        if (Result == CFE_SUCCESS)
        {
            CFE_ES_Global.TaskData.CommandCounter++;
            CFE_EVS_SendEvent(CFE_ES_ONE_APP_EID, CFE_EVS_EventType_DEBUG, "Sent %s application data", LocalApp);
        }
        else
        {
            CFE_ES_Global.TaskData.CommandErrorCounter++;
            CFE_EVS_SendEvent(CFE_ES_ONE_ERR_EID, CFE_EVS_EventType_ERROR,
                              "Failed to send %s application data, RC = 0x%08X", LocalApp, (unsigned int)Result);
        }
    }
    else
    {
        CFE_ES_Global.TaskData.CommandErrorCounter++;
        CFE_EVS_SendEvent(CFE_ES_ONE_APPID_ERR_EID, CFE_EVS_EventType_ERROR,
                          "Failed to send %s application data: GetAppIDByName Failed, RC = 0x%08X", LocalApp,
                          (unsigned int)Result);
    }

    return CFE_SUCCESS;
} /* End of CFE_ES_QueryOneCmd() */

/* * * * * * * * * * * * * * * * * * * * * * * * * * * * * * * * * */
/*                                                                 */
/* CFE_ES_QueryAllCmd() -- Write all app data to file              */
/*                                                                 */
/* * * * * * * * * * * * * * * * * * * * * * * * * * * * * * * * * */

int32 CFE_ES_QueryAllCmd(const CFE_ES_QueryAllCmd_t *data)
{
    CFE_FS_Header_t                     FileHeader;
    osal_id_t                           FileDescriptor = OS_OBJECT_ID_UNDEFINED;
    uint32                              i;
    uint32                              EntryCount = 0;
    uint32                              FileSize   = 0;
    int32                               Result;
    CFE_ES_AppInfo_t                    AppInfo;
    const CFE_ES_FileNameCmd_Payload_t *CmdPtr = &data->Payload;
    char                                QueryAllFilename[OS_MAX_PATH_LEN];
    CFE_ResourceId_t                    ResourceList[CFE_ES_QUERY_ALL_MAX_ENTRIES];
    uint32                              NumResources;
    CFE_ES_AppRecord_t *                AppRecPtr;
    CFE_ES_LibRecord_t *                LibRecPtr;

    /*
     * Collect list of active resource IDs.
     *
     * This should be done while locked, but the actual writing
     * of the AppInfo data should be done while NOT locked.
     */
    CFE_ES_LockSharedData(__func__, __LINE__);
    NumResources = 0;
    AppRecPtr    = CFE_ES_Global.AppTable;
    for (i = 0; i < CFE_PLATFORM_ES_MAX_APPLICATIONS && NumResources < CFE_ES_QUERY_ALL_MAX_ENTRIES; ++i)
    {
        if (CFE_ES_AppRecordIsUsed(AppRecPtr))
        {
            ResourceList[NumResources] = CFE_RESOURCEID_UNWRAP(CFE_ES_AppRecordGetID(AppRecPtr));
            ++NumResources;
        }
        ++AppRecPtr;
    }
    LibRecPtr = CFE_ES_Global.LibTable;
    for (i = 0; i < CFE_PLATFORM_ES_MAX_LIBRARIES && NumResources < CFE_ES_QUERY_ALL_MAX_ENTRIES; ++i)
    {
        if (CFE_ES_LibRecordIsUsed(LibRecPtr))
        {
            ResourceList[NumResources] = CFE_RESOURCEID_UNWRAP(CFE_ES_LibRecordGetID(LibRecPtr));
            ++NumResources;
        }
        ++LibRecPtr;
    }
    CFE_ES_UnlockSharedData(__func__, __LINE__);

    /* Copy the commanded filename, using default if unspecified */
    Result = CFE_FS_ParseInputFileNameEx(QueryAllFilename, CmdPtr->FileName, sizeof(QueryAllFilename),
                                         sizeof(CmdPtr->FileName), CFE_PLATFORM_ES_DEFAULT_APP_LOG_FILE,
                                         CFE_FS_GetDefaultMountPoint(CFE_FS_FileCategory_BINARY_DATA_DUMP),
                                         CFE_FS_GetDefaultExtension(CFE_FS_FileCategory_BINARY_DATA_DUMP));

    if (Result == CFE_SUCCESS)
    {
        /*
        ** Check to see if the file already exists
        */
        Result = OS_OpenCreate(&FileDescriptor, QueryAllFilename, OS_FILE_FLAG_NONE, OS_READ_ONLY);
        if (Result >= 0)
        {
            OS_close(FileDescriptor);
            OS_remove(QueryAllFilename);
        }

        /*
        ** Create ES task log data file
        */
        Result = OS_OpenCreate(&FileDescriptor, QueryAllFilename, OS_FILE_FLAG_CREATE | OS_FILE_FLAG_TRUNCATE,
                               OS_WRITE_ONLY);
    }

    if (Result >= 0)
    {
        /*
        ** Initialize cFE file header
        */
        CFE_FS_InitHeader(&FileHeader, CFE_ES_APP_LOG_DESC, CFE_FS_SubType_ES_QUERYALL);

        /*
        ** Output the Standard cFE File Header to the App File
        */
        Result = CFE_FS_WriteHeader(FileDescriptor, &FileHeader);

        if (Result != sizeof(CFE_FS_Header_t))
        {
            OS_close(FileDescriptor);
            CFE_ES_Global.TaskData.CommandErrorCounter++;
            CFE_EVS_SendEvent(CFE_ES_WRHDR_ERR_EID, CFE_EVS_EventType_ERROR,
                              "Failed to write App Info file, WriteHdr RC = 0x%08X, exp %d", (unsigned int)Result,
                              (int)sizeof(CFE_FS_Header_t));
            /*
             * returning "success" here as there is no other recourse;
             * the full extent of the error recovery has been done
             */
            return CFE_SUCCESS;
        } /* end if */

        /*
        ** Maintain statistics of amount of data written to file
        */
        FileSize += Result;

        /*
        ** Loop through the ES AppTable for main applications
        */
        for (i = 0; i < NumResources; ++i)
        {
            /*
             ** Populate the AppInfo entry
             */
            Result = CFE_ES_GetModuleInfo(&AppInfo, ResourceList[i]);
            if (Result == CFE_SUCCESS)
            {
                /*
                ** Write the local entry to file
                */
                Result = OS_write(FileDescriptor, &AppInfo, sizeof(CFE_ES_AppInfo_t));
                if (Result != sizeof(CFE_ES_AppInfo_t))
                {
                    OS_close(FileDescriptor);
                    CFE_ES_Global.TaskData.CommandErrorCounter++;
                    CFE_EVS_SendEvent(CFE_ES_TASKWR_ERR_EID, CFE_EVS_EventType_ERROR,
                                      "Failed to write App Info file, Task write RC = 0x%08X, exp %d",
                                      (unsigned int)Result, (int)sizeof(CFE_ES_AppInfo_t));
                    /*
                     * returning "success" here as there is no other recourse;
                     * the full extent of the error recovery has been done
                     */
                    return CFE_SUCCESS;
                } /* end if */

                FileSize += Result;
                EntryCount++;
            }

        } /* end for */

        OS_close(FileDescriptor);
        CFE_ES_Global.TaskData.CommandCounter++;
        CFE_EVS_SendEvent(CFE_ES_ALL_APPS_EID, CFE_EVS_EventType_DEBUG,
                          "App Info file written to %s, Entries=%d, FileSize=%d", QueryAllFilename, (int)EntryCount,
                          (int)FileSize);
    }
    else
    {
        CFE_ES_Global.TaskData.CommandErrorCounter++;
        CFE_EVS_SendEvent(CFE_ES_OSCREATE_ERR_EID, CFE_EVS_EventType_ERROR,
                          "Failed to write App Info file, OS_OpenCreate RC = 0x%08X", (unsigned int)Result);
    }

    return CFE_SUCCESS;
} /* End of CFE_ES_QueryAllCmd() */

/* * * * * * * * * * * * * * * * * * * * * * * * * * * * * * * * * */
/*                                                                 */
/* CFE_ES_QueryAllTasksCmd() -- Write all Task Data to a file      */
/*                                                                 */
/* * * * * * * * * * * * * * * * * * * * * * * * * * * * * * * * * */

int32 CFE_ES_QueryAllTasksCmd(const CFE_ES_QueryAllTasksCmd_t *data)
{
    CFE_FS_Header_t                     FileHeader;
    osal_id_t                           FileDescriptor = OS_OBJECT_ID_UNDEFINED;
    uint32                              i;
    uint32                              EntryCount = 0;
    uint32                              FileSize   = 0;
    int32                               Result;
    CFE_ES_TaskInfo_t                   TaskInfo;
    const CFE_ES_FileNameCmd_Payload_t *CmdPtr = &data->Payload;
    char                                QueryAllFilename[OS_MAX_PATH_LEN];
    CFE_ES_TaskId_t                     TaskList[OS_MAX_TASKS];
    uint32                              NumTasks;
    CFE_ES_TaskRecord_t *               TaskRecPtr;

    /*
     * Collect list of active task IDs.
     *
     * This should be done while locked, but the actual writing
     * of the AppInfo data should be done while NOT locked.
     */
    CFE_ES_LockSharedData(__func__, __LINE__);
    NumTasks   = 0;
    TaskRecPtr = CFE_ES_Global.TaskTable;
    for (i = 0; i < OS_MAX_TASKS; ++i)
    {
        if (CFE_ES_TaskRecordIsUsed(TaskRecPtr))
        {
            TaskList[NumTasks] = CFE_ES_TaskRecordGetID(TaskRecPtr);
            ++NumTasks;
        }
        ++TaskRecPtr;
    }
    CFE_ES_UnlockSharedData(__func__, __LINE__);

    /*
    ** Copy the commanded filename into local buffer to ensure size limitation and to allow for modification
    */
    Result = CFE_FS_ParseInputFileNameEx(QueryAllFilename, CmdPtr->FileName, sizeof(QueryAllFilename),
                                         sizeof(CmdPtr->FileName), CFE_PLATFORM_ES_DEFAULT_TASK_LOG_FILE,
                                         CFE_FS_GetDefaultMountPoint(CFE_FS_FileCategory_BINARY_DATA_DUMP),
                                         CFE_FS_GetDefaultExtension(CFE_FS_FileCategory_BINARY_DATA_DUMP));

    if (Result == CFE_SUCCESS)
    {
        /*
        ** Check to see if the file already exists
        */
        Result = OS_OpenCreate(&FileDescriptor, QueryAllFilename, OS_FILE_FLAG_NONE, OS_READ_ONLY);
        if (Result >= 0)
        {
            OS_close(FileDescriptor);
            OS_remove(QueryAllFilename);
        }

        /*
        ** Create ES task log data file
        */
        Result = OS_OpenCreate(&FileDescriptor, QueryAllFilename, OS_FILE_FLAG_CREATE | OS_FILE_FLAG_TRUNCATE,
                               OS_WRITE_ONLY);
    }

    if (Result >= 0)
    {
        /*
        ** Initialize cFE file header
        */
        CFE_FS_InitHeader(&FileHeader, CFE_ES_TASK_LOG_DESC, CFE_FS_SubType_ES_QUERYALLTASKS);

        /*
        ** Output the Standard cFE File Header to the App File
        */
        Result = CFE_FS_WriteHeader(FileDescriptor, &FileHeader);

        if (Result != sizeof(CFE_FS_Header_t))
        {
            OS_close(FileDescriptor);
            CFE_ES_Global.TaskData.CommandErrorCounter++;
            CFE_EVS_SendEvent(CFE_ES_TASKINFO_WRHDR_ERR_EID, CFE_EVS_EventType_ERROR,
                              "Failed to write Task Info file, WriteHdr RC = 0x%08X, exp %d", (unsigned int)Result,
                              (int)sizeof(CFE_FS_Header_t));
            /*
             * returning "success" here as there is no other recourse;
             * the full extent of the error recovery has been done
             */
            return CFE_SUCCESS;
        } /* end if */

        /*
        ** Maintain statistics of amount of data written to file
        */
        FileSize += Result;

        /*
        ** Loop through the ES AppTable for main applications
        */
        for (i = 0; i < NumTasks; ++i)
        {
            /*
            ** Populate the AppInfo entry
            */
            Result = CFE_ES_GetTaskInfo(&TaskInfo, TaskList[i]);
            if (Result == CFE_SUCCESS)
            {
                /*
                ** Write the local entry to file
                */
                Result = OS_write(FileDescriptor, &TaskInfo, sizeof(CFE_ES_TaskInfo_t));
                if (Result != sizeof(CFE_ES_TaskInfo_t))
                {
                    OS_close(FileDescriptor);
                    CFE_ES_Global.TaskData.CommandErrorCounter++;
                    CFE_EVS_SendEvent(CFE_ES_TASKINFO_WR_ERR_EID, CFE_EVS_EventType_ERROR,
                                      "Failed to write Task Info file, Task write RC = 0x%08X, exp %d",
                                      (unsigned int)Result, (int)sizeof(CFE_ES_TaskInfo_t));
                    /*
                     * returning "success" here as there is no other recourse;
                     * the full extent of the error recovery has been done
                     */
                    return CFE_SUCCESS;
                } /* end if */

                FileSize += Result;
                EntryCount++;
            }

        } /* end for */

        OS_close(FileDescriptor);
        CFE_ES_Global.TaskData.CommandCounter++;
        CFE_EVS_SendEvent(CFE_ES_TASKINFO_EID, CFE_EVS_EventType_DEBUG,
                          "Task Info file written to %s, Entries=%d, FileSize=%d", QueryAllFilename, (int)EntryCount,
                          (int)FileSize);
    }
    else
    {
        CFE_ES_Global.TaskData.CommandErrorCounter++;
        CFE_EVS_SendEvent(CFE_ES_TASKINFO_OSCREATE_ERR_EID, CFE_EVS_EventType_ERROR,
                          "Failed to write Task Info file, OS_OpenCreate RC = 0x%08X", (unsigned int)Result);
    }

    return CFE_SUCCESS;
} /* End of CFE_ES_QueryAllTasksCmd() */

/* * * * * * * * * * * * * * * * * * * * * * * * * * * * * * * * * */
/*                                                                 */
/* CFE_ES_ClearSysLogCmd() -- Clear executive services system log  */
/*                                                                 */
/* * * * * * * * * * * * * * * * * * * * * * * * * * * * * * * * * */

int32 CFE_ES_ClearSysLogCmd(const CFE_ES_ClearSysLogCmd_t *data)
{
    /*
    ** Clear syslog index and memory area
    */

    CFE_ES_LockSharedData(__func__, __LINE__);
    CFE_ES_SysLogClear_Unsync();
    CFE_ES_UnlockSharedData(__func__, __LINE__);

    /*
    ** This command will always succeed...
    */
    CFE_ES_Global.TaskData.CommandCounter++;
    CFE_EVS_SendEvent(CFE_ES_SYSLOG1_INF_EID, CFE_EVS_EventType_INFORMATION, "Cleared Executive Services log data");

    return CFE_SUCCESS;
} /* End of CFE_ES_ClearSysLogCmd() */

/* * * * * * * * * * * * * * * * * * * * * * * * * * * * * * * * * */
/*                                                                 */
/* CFE_ES_OverWriteSysLogCmd() -- set syslog mode                  */
/*                                                                 */
/* * * * * * * * * * * * * * * * * * * * * * * * * * * * * * * * * */

int32 CFE_ES_OverWriteSysLogCmd(const CFE_ES_OverWriteSysLogCmd_t *data)
{
    int32                                      Status;
    const CFE_ES_OverWriteSysLogCmd_Payload_t *CmdPtr = &data->Payload;

    Status = CFE_ES_SysLogSetMode(CmdPtr->Mode);

    if (Status != CFE_SUCCESS)
    {
        CFE_EVS_SendEvent(CFE_ES_ERR_SYSLOGMODE_EID, CFE_EVS_EventType_ERROR,
                          "Set OverWriteSysLog Command: Invalid Mode setting = %d", (int)CmdPtr->Mode);

        CFE_ES_Global.TaskData.CommandErrorCounter++;
    }
    else
    {
        CFE_EVS_SendEvent(CFE_ES_SYSLOGMODE_EID, CFE_EVS_EventType_DEBUG,
                          "Set OverWriteSysLog Command Received with Mode setting = %d", (int)CmdPtr->Mode);

        CFE_ES_Global.TaskData.CommandCounter++;
    }

    return CFE_SUCCESS;
} /* End CFE_ES_OverWriteSysLogCmd() */

/* * * * * * * * * * * * * * * * * * * * * * * * * * * * * * * * * * * * */
/*                                                                       */
/* CFE_ES_WriteSysLogCmd() -- Process Cmd to write ES System Log to file */
/*                                                                       */
/* * * * * * * * * * * * * * * * * * * * * * * * * * * * * * * * * * * * */

int32 CFE_ES_WriteSysLogCmd(const CFE_ES_WriteSysLogCmd_t *data)
{
    const CFE_ES_FileNameCmd_Payload_t *CmdPtr = &data->Payload;
    int32                               Stat;
    char                                LogFilename[OS_MAX_PATH_LEN];

    /*
    ** Copy the filename into local buffer with default name/path/extension if not specified
    **
    ** Note even though this fundamentally contains strings, it is written as a binary file with an FS header,
    ** not as normal text file, so still using the BINARY DATA DUMP category for its default extension.
    */
    Stat = CFE_FS_ParseInputFileNameEx(LogFilename, CmdPtr->FileName, sizeof(LogFilename), sizeof(CmdPtr->FileName),
                                       CFE_PLATFORM_ES_DEFAULT_SYSLOG_FILE,
                                       CFE_FS_GetDefaultMountPoint(CFE_FS_FileCategory_BINARY_DATA_DUMP),
                                       CFE_FS_GetDefaultExtension(CFE_FS_FileCategory_BINARY_DATA_DUMP));

    if (Stat != CFE_SUCCESS)
    {
        CFE_EVS_SendEvent(CFE_ES_SYSLOG2_ERR_EID, CFE_EVS_EventType_ERROR, "Error parsing file name RC = 0x%08X",
                          (unsigned int)Stat);
    }
    else
    {
        Stat = CFE_ES_SysLogDump(LogFilename);
    }

    if (Stat == CFE_SUCCESS)
    {
        CFE_ES_Global.TaskData.CommandCounter++;
    }
    else
    {
        CFE_ES_Global.TaskData.CommandErrorCounter++;
    } /* end if */

    return CFE_SUCCESS;
} /* end CFE_ES_WriteSysLogCmd */

/* * * * * * * * * * * * * * * * * * * * * * * * * * * * * * * * * */
/*                                                                 */
/* CFE_ES_ClearERLogCmd() -- Clear The exception and reset log.    */
/*                                                                 */
/* * * * * * * * * * * * * * * * * * * * * * * * * * * * * * * * * */

int32 CFE_ES_ClearERLogCmd(const CFE_ES_ClearERLogCmd_t *data)
{
    /*
    ** Clear ER log data buffer
    */

    memset(CFE_ES_Global.ResetDataPtr->ERLog, 0, sizeof(CFE_ES_Global.ResetDataPtr->ERLog));

    /*
    ** Reset ER log buffer index
    */

    CFE_ES_Global.ResetDataPtr->ERLogIndex = 0;

    /*
    ** Set Number of Entries in ER log buffer back to zero
    */
    CFE_ES_Global.ResetDataPtr->ERLogEntries = 0;

    /*
    ** This command will always succeed
    */
    CFE_ES_Global.TaskData.CommandCounter++;
    CFE_EVS_SendEvent(CFE_ES_ERLOG1_INF_EID, CFE_EVS_EventType_INFORMATION, "Cleared ES Exception and Reset Log data");

    return CFE_SUCCESS;
} /* End of CFE_ES_ClearERLogCmd() */

/* * * * * * * * * * * * * * * * * * * * * * * * * * * * * * * * * */
/*                                                                 */
/* CFE_ES_WriteERLogCmd() -- Process Cmd to write exception & reset*/
/*                           log to a file.                        */
/* * * * * * * * * * * * * * * * * * * * * * * * * * * * * * * * * */

int32 CFE_ES_WriteERLogCmd(const CFE_ES_WriteERLogCmd_t *data)
{
    const CFE_ES_FileNameCmd_Payload_t *CmdPtr = &data->Payload;
    CFE_ES_BackgroundLogDumpGlobal_t *  StatePtr;
    int32                               Status;

    StatePtr = &CFE_ES_Global.BackgroundERLogDumpState;

    /* check if pending before overwriting fields in the structure */
    if (CFE_FS_BackgroundFileDumpIsPending(&StatePtr->FileWrite))
    {
        Status = CFE_STATUS_REQUEST_ALREADY_PENDING;
    }
    else
    {
        /* Reset the entire state object (just for good measure, ensure no stale data) */
        memset(StatePtr, 0, sizeof(*StatePtr));

        /*
         * Fill out the remainder of meta data.
         * This data is currently the same for every request
         */
        StatePtr->FileWrite.FileSubType = CFE_FS_SubType_ES_ERLOG;
        snprintf(StatePtr->FileWrite.Description, sizeof(StatePtr->FileWrite.Description), CFE_ES_ER_LOG_DESC);

        StatePtr->FileWrite.GetData = CFE_ES_BackgroundERLogFileDataGetter;
        StatePtr->FileWrite.OnEvent = CFE_ES_BackgroundERLogFileEventHandler;

        /*
        ** Copy the filename into local buffer with default name/path/extension if not specified
        */
        Status = CFE_FS_ParseInputFileNameEx(StatePtr->FileWrite.FileName, CmdPtr->FileName,
                                             sizeof(StatePtr->FileWrite.FileName), sizeof(CmdPtr->FileName),
                                             CFE_PLATFORM_ES_DEFAULT_ER_LOG_FILE,
                                             CFE_FS_GetDefaultMountPoint(CFE_FS_FileCategory_BINARY_DATA_DUMP),
                                             CFE_FS_GetDefaultExtension(CFE_FS_FileCategory_BINARY_DATA_DUMP));

        if (Status == CFE_SUCCESS)
        {
            Status = CFE_FS_BackgroundFileDumpRequest(&StatePtr->FileWrite);
        }
    }

    if (Status != CFE_SUCCESS)
    {
        if (Status == CFE_STATUS_REQUEST_ALREADY_PENDING)
        {
            /* Specific event if already pending */
            CFE_EVS_SendEvent(CFE_ES_ERLOG_PENDING_ERR_EID, CFE_EVS_EventType_ERROR,
                              "Error log write already in progress");
        }
        else
        {
            /* Some other validation issue e.g. bad file name */
            CFE_EVS_SendEvent(CFE_ES_ERLOG2_ERR_EID, CFE_EVS_EventType_ERROR, "Error creating file, RC = %d",
                              (int)Status);
        }

<<<<<<< HEAD
        /* background dump did not start, consider this an error */
        CFE_ES_TaskData.CommandErrorCounter++;
=======
        /* background dump already running, consider this an error */
        CFE_ES_Global.TaskData.CommandErrorCounter++;
>>>>>>> e8f73aa5
    }
    else
    {
        CFE_ES_Global.TaskData.CommandCounter++;
    }

    return CFE_SUCCESS;
} /* end CFE_ES_WriteERLogCmd */

/* * * * * * * * * * * * * * * * * * * * * * * * * * * * * * * * * */
/*                                                                 */
/* CFE_ES_VerifyCmdLength() -- Verify command packet length        */
/*                                                                 */
/* * * * * * * * * * * * * * * * * * * * * * * * * * * * * * * * * */

bool CFE_ES_VerifyCmdLength(CFE_MSG_Message_t *MsgPtr, size_t ExpectedLength)
{
    bool              result       = true;
    CFE_MSG_Size_t    ActualLength = 0;
    CFE_MSG_FcnCode_t FcnCode      = 0;
    CFE_SB_MsgId_t    MsgId        = CFE_SB_INVALID_MSG_ID;

    CFE_MSG_GetSize(MsgPtr, &ActualLength);

    /*
     ** Verify the command packet length
     */
    if (ExpectedLength != ActualLength)
    {
        CFE_MSG_GetMsgId(MsgPtr, &MsgId);
        CFE_MSG_GetFcnCode(MsgPtr, &FcnCode);

        CFE_EVS_SendEvent(CFE_ES_LEN_ERR_EID, CFE_EVS_EventType_ERROR,
                          "Invalid msg length: ID = 0x%X,  CC = %u, Len = %u, Expected = %u",
                          (unsigned int)CFE_SB_MsgIdToValue(MsgId), (unsigned int)FcnCode, (unsigned int)ActualLength,
                          (unsigned int)ExpectedLength);
        result = false;
        CFE_ES_Global.TaskData.CommandErrorCounter++;
    }

    return (result);

} /* End of CFE_ES_VerifyCmdLength() */

/* * * * * * * * * * * * * * * * * * * * * * * * * * * * * * * * * */
/*                                                                 */
/* CFE_ES_ResetPRCountCmd() -- ES task ground command              */
/*                              (Processor Reset Count)            */
/*                                                                 */
/* * * * * * * * * * * * * * * * * * * * * * * * * * * * * * * * * */

int32 CFE_ES_ResetPRCountCmd(const CFE_ES_ResetPRCountCmd_t *data)
{
    /*
    ** Reset the processor reset count
    */
    CFE_ES_Global.ResetDataPtr->ResetVars.ProcessorResetCount = 0;

    /*
    ** This command will always succeed.
    */
    CFE_EVS_SendEvent(CFE_ES_RESET_PR_COUNT_EID, CFE_EVS_EventType_INFORMATION, "Set Processor Reset Count to Zero");

    CFE_ES_Global.TaskData.CommandCounter++;

    return CFE_SUCCESS;
} /* End of CFE_ES_ResetPRCountCmd() */

/* * * * * * * * * * * * * * * * * * * * * * * * * * * * * * * * * */
/*                                                                 */
/* CFE_ES_SetMaxPRCountCmd() -- Set Maximum Processor reset count  */
/*                                                                 */
/* * * * * * * * * * * * * * * * * * * * * * * * * * * * * * * * * */

int32 CFE_ES_SetMaxPRCountCmd(const CFE_ES_SetMaxPRCountCmd_t *data)
{
    const CFE_ES_SetMaxPRCountCmd_Payload_t *cmd = &data->Payload;

    /*
    ** Set the MAX Processor reset count
    */
    CFE_ES_Global.ResetDataPtr->ResetVars.MaxProcessorResetCount = cmd->MaxPRCount;

    /*
    ** This command will always succeed.
    */
    CFE_EVS_SendEvent(CFE_ES_SET_MAX_PR_COUNT_EID, CFE_EVS_EventType_INFORMATION,
                      "Maximum Processor Reset Count set to: %d", (int)cmd->MaxPRCount);

    CFE_ES_Global.TaskData.CommandCounter++;

    return CFE_SUCCESS;
} /* End of CFE_ES_RestartCmd() */

/* * * * * * * * * * * * * * * * * * * * * * * * * * * * * * * * * */
/*                                                                 */
/* CFE_ES_DeleteCDSCmd() -- Delete Specified Critical Data Store   */
/*                                                                 */
/* * * * * * * * * * * * * * * * * * * * * * * * * * * * * * * * * */

int32 CFE_ES_DeleteCDSCmd(const CFE_ES_DeleteCDSCmd_t *data)
{
    int32                                Status;
    const CFE_ES_DeleteCDSCmd_Payload_t *cmd = &data->Payload;
    char                                 LocalCdsName[CFE_MISSION_ES_CDS_MAX_FULL_NAME_LEN];

    CFE_SB_MessageStringGet(LocalCdsName, (char *)cmd->CdsName, NULL, sizeof(LocalCdsName), sizeof(cmd->CdsName));

    Status = CFE_ES_DeleteCDS(LocalCdsName, false);

    if (Status == CFE_ES_CDS_WRONG_TYPE_ERR)
    {
        CFE_EVS_SendEvent(CFE_ES_CDS_DELETE_TBL_ERR_EID, CFE_EVS_EventType_ERROR,
                          "CDS '%s' is a Critical Table CDS. Must be deleted via TBL Command", LocalCdsName);

        CFE_ES_Global.TaskData.CommandErrorCounter++;
    }
    else if (Status == CFE_ES_CDS_OWNER_ACTIVE_ERR)
    {
        CFE_EVS_SendEvent(CFE_ES_CDS_OWNER_ACTIVE_EID, CFE_EVS_EventType_ERROR,
                          "CDS '%s' not deleted because owning app is active", LocalCdsName);

        CFE_ES_Global.TaskData.CommandErrorCounter++;
    }
    else if (Status == CFE_ES_ERR_NAME_NOT_FOUND)
    {
        CFE_EVS_SendEvent(CFE_ES_CDS_NAME_ERR_EID, CFE_EVS_EventType_ERROR, "Unable to locate '%s' in CDS Registry",
                          LocalCdsName);

        CFE_ES_Global.TaskData.CommandErrorCounter++;
    }
    else if (Status != CFE_SUCCESS)
    {
        CFE_EVS_SendEvent(CFE_ES_CDS_DELETE_ERR_EID, CFE_EVS_EventType_ERROR,
                          "Error while deleting '%s' from CDS, See SysLog.(Err=0x%08X)", LocalCdsName,
                          (unsigned int)Status);

        CFE_ES_Global.TaskData.CommandErrorCounter++;
    }
    else
    {
        CFE_EVS_SendEvent(CFE_ES_CDS_DELETED_INFO_EID, CFE_EVS_EventType_INFORMATION,
                          "Successfully removed '%s' from CDS", LocalCdsName);

        CFE_ES_Global.TaskData.CommandCounter++;
    }

    return CFE_SUCCESS;
} /* End of CFE_ES_DeleteCDSCmd() */

/* * * * * * * * * * * * * * * * * * * * * * * * * * * * * * * * * * */
/*                                                                   */
/* CFE_ES_SendMemPoolStatsCmd() -- Telemeter Memory Pool Statistics  */
/*                                                                   */
/* Note: The "Application" parameter of the                          */
/*       CFE_ES_TlmPoolStats_t structure is not used.                */
/*                                                                   */
/* * * * * * * * * * * * * * * * * * * * * * * * * * * * * * * * * * */

int32 CFE_ES_SendMemPoolStatsCmd(const CFE_ES_SendMemPoolStatsCmd_t *data)
{
    const CFE_ES_SendMemPoolStatsCmd_Payload_t *Cmd;
    CFE_ES_MemHandle_t                          MemHandle;
    bool                                        ValidHandle;

    Cmd = &data->Payload;

    /* Verify the handle to make sure it is legit */
    MemHandle   = Cmd->PoolHandle;
    ValidHandle = CFE_ES_ValidateHandle(MemHandle);

    if (ValidHandle)
    {
        /* Extract the memory statistics from the memory pool */
        CFE_ES_GetMemPoolStats(&CFE_ES_Global.TaskData.MemStatsPacket.Payload.PoolStats, MemHandle);

        /* Echo the specified pool handle in the telemetry packet */
        CFE_ES_Global.TaskData.MemStatsPacket.Payload.PoolHandle = MemHandle;

        /*
        ** Send memory statistics telemetry packet.
        */
        CFE_SB_TimeStampMsg(&CFE_ES_Global.TaskData.MemStatsPacket.TlmHeader.Msg);
        CFE_SB_TransmitMsg(&CFE_ES_Global.TaskData.MemStatsPacket.TlmHeader.Msg, true);

        CFE_ES_Global.TaskData.CommandCounter++;
        CFE_EVS_SendEvent(CFE_ES_TLM_POOL_STATS_INFO_EID, CFE_EVS_EventType_DEBUG,
                          "Successfully telemetered memory pool stats for 0x%08lX",
                          CFE_RESOURCEID_TO_ULONG(Cmd->PoolHandle));
    }
    else
    {
        CFE_ES_Global.TaskData.CommandErrorCounter++;
        CFE_EVS_SendEvent(CFE_ES_INVALID_POOL_HANDLE_ERR_EID, CFE_EVS_EventType_ERROR,
                          "Cannot telemeter memory pool stats. Illegal Handle (0x%08lX)",
                          CFE_RESOURCEID_TO_ULONG(Cmd->PoolHandle));
    }

    return CFE_SUCCESS;
} /* End of CFE_ES_SendMemPoolStatsCmd() */

/* * * * * * * * * * * * * * * * * * * * * * * * * * * * * * * * * */
/*                                                                 */
/* CFE_ES_DumpCDSRegistryCmd() -- Dump CDS Registry to a file           */
/*                                                                 */
/* * * * * * * * * * * * * * * * * * * * * * * * * * * * * * * * * */

int32 CFE_ES_DumpCDSRegistryCmd(const CFE_ES_DumpCDSRegistryCmd_t *data)
{
    CFE_FS_Header_t                            StdFileHeader;
    osal_id_t                                  FileDescriptor = OS_OBJECT_ID_UNDEFINED;
    int32                                      Status;
    int16                                      RegIndex = 0;
    const CFE_ES_DumpCDSRegistryCmd_Payload_t *CmdPtr   = &data->Payload;
    char                                       DumpFilename[OS_MAX_PATH_LEN];
    CFE_ES_CDS_RegRec_t *                      RegRecPtr;
    CFE_ES_CDSRegDumpRec_t                     DumpRecord;
    int32                                      FileSize   = 0;
    int32                                      NumEntries = 0;

    /*
    ** Copy the filename into local buffer with default name/path/extension if not specified
    */
    Status = CFE_FS_ParseInputFileNameEx(DumpFilename, CmdPtr->DumpFilename, sizeof(DumpFilename),
                                         sizeof(CmdPtr->DumpFilename), CFE_PLATFORM_ES_DEFAULT_CDS_REG_DUMP_FILE,
                                         CFE_FS_GetDefaultMountPoint(CFE_FS_FileCategory_BINARY_DATA_DUMP),
                                         CFE_FS_GetDefaultExtension(CFE_FS_FileCategory_BINARY_DATA_DUMP));

    if (Status != OS_SUCCESS)
    {
        CFE_EVS_SendEvent(CFE_ES_CREATING_CDS_DUMP_ERR_EID, CFE_EVS_EventType_ERROR,
                          "Error parsing CDS dump filename, Status=0x%08X", (unsigned int)Status);
    }
    else
    {
        /* Create a new dump file, overwriting anything that may have existed previously */
        Status =
            OS_OpenCreate(&FileDescriptor, DumpFilename, OS_FILE_FLAG_CREATE | OS_FILE_FLAG_TRUNCATE, OS_WRITE_ONLY);

        if (Status != OS_SUCCESS)
        {
            CFE_EVS_SendEvent(CFE_ES_CREATING_CDS_DUMP_ERR_EID, CFE_EVS_EventType_ERROR,
                              "Error creating CDS dump file '%s', Status=0x%08X", DumpFilename, (unsigned int)Status);
        }
    }

    if (Status == OS_SUCCESS)
    {
        /* Initialize the standard cFE File Header for the Dump File */
        CFE_FS_InitHeader(&StdFileHeader, "CDS_Registry", CFE_FS_SubType_ES_CDS_REG);

        /* Output the Standard cFE File Header to the Dump File */
        Status = CFE_FS_WriteHeader(FileDescriptor, &StdFileHeader);

        /* Maintain statistics of amount of data written to file */
        FileSize += Status;

        if (Status == sizeof(CFE_FS_Header_t))
        {
            Status    = sizeof(CFE_ES_CDSRegDumpRec_t);
            RegRecPtr = CFE_ES_Global.CDSVars.Registry;
            while ((RegIndex < CFE_PLATFORM_ES_CDS_MAX_NUM_ENTRIES) && (Status == sizeof(CFE_ES_CDSRegDumpRec_t)))
            {
                /* Check to see if the Registry entry is empty */
                if (CFE_ES_CDSBlockRecordIsUsed(RegRecPtr))
                {
                    /* Fill CDS Registry Dump Record with relevant information */
                    memset(&DumpRecord, 0, sizeof(DumpRecord));
                    DumpRecord.Size   = CFE_ES_MEMOFFSET_C(CFE_ES_CDSBlockRecordGetUserSize(RegRecPtr));
                    DumpRecord.Handle = CFE_ES_CDSBlockRecordGetID(RegRecPtr);
                    DumpRecord.Table  = RegRecPtr->Table;
                    strncpy(DumpRecord.Name, RegRecPtr->Name, sizeof(DumpRecord.Name) - 1);

                    /* Output Registry Dump Record to Registry Dump File */
                    Status = OS_write(FileDescriptor, &DumpRecord, sizeof(CFE_ES_CDSRegDumpRec_t));

                    FileSize += Status;
                    NumEntries++;
                }

                /* Look at the next entry in the Registry */
                ++RegIndex;
                ++RegRecPtr;
            }

            if (Status == sizeof(CFE_ES_CDSRegDumpRec_t))
            {
                CFE_EVS_SendEvent(CFE_ES_CDS_REG_DUMP_INF_EID, CFE_EVS_EventType_DEBUG,
                                  "Successfully dumped CDS Registry to '%s':Size=%d,Entries=%d", DumpFilename,
                                  (int)FileSize, (int)NumEntries);

                /* Increment Successful Command Counter */
                CFE_ES_Global.TaskData.CommandCounter++;
            }
            else
            {
                CFE_EVS_SendEvent(CFE_ES_CDS_DUMP_ERR_EID, CFE_EVS_EventType_ERROR,
                                  "Error writing CDS Registry to '%s', Status=0x%08X", DumpFilename,
                                  (unsigned int)Status);

                /* Increment Command Error Counter */
                CFE_ES_Global.TaskData.CommandErrorCounter++;
            }
        }
        else
        {
            CFE_EVS_SendEvent(CFE_ES_WRITE_CFE_HDR_ERR_EID, CFE_EVS_EventType_ERROR,
                              "Error writing cFE File Header to '%s', Status=0x%08X", DumpFilename,
                              (unsigned int)Status);

            /* Increment Command Error Counter */
            CFE_ES_Global.TaskData.CommandErrorCounter++;
        }

        /* We are done outputting data to the dump file.  Close it. */
        OS_close(FileDescriptor);
    }
    else
    {
        /* Increment Command Error Counter */
        CFE_ES_Global.TaskData.CommandErrorCounter++;
    }

    return CFE_SUCCESS;
} /* End of CFE_ES_DumpCDSRegistryCmd() */

/* * * * * * * * * * * * * * * * * * * * * * * * * * * * * * * * * */
/*                                                                 */
/* CFE_ES_FileWriteByteCntErr() -- Send event to inform ground that*/
/*                                a byte count discrepancy has been*/
/*                                detected during the file write   */
/* * * * * * * * * * * * * * * * * * * * * * * * * * * * * * * * * */
void CFE_ES_FileWriteByteCntErr(const char *Filename, size_t Requested, int32 Status)
{

    CFE_EVS_SendEvent(CFE_ES_FILEWRITE_ERR_EID, CFE_EVS_EventType_ERROR,
                      "File write,byte cnt err,file %s,request=%u,status=0x%08x", Filename, (unsigned int)Requested,
                      (unsigned int)Status);

} /* End of CFE_ES_FileWriteByteCntErr() */

/************************/
/*  End of File Comment */
/************************/<|MERGE_RESOLUTION|>--- conflicted
+++ resolved
@@ -1720,13 +1720,8 @@
                               (int)Status);
         }
 
-<<<<<<< HEAD
         /* background dump did not start, consider this an error */
-        CFE_ES_TaskData.CommandErrorCounter++;
-=======
-        /* background dump already running, consider this an error */
-        CFE_ES_Global.TaskData.CommandErrorCounter++;
->>>>>>> e8f73aa5
+        CFE_ES_Global.TaskData.CommandErrorCounter++;
     }
     else
     {
