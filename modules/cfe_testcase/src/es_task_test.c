--- conflicted
+++ resolved
@@ -217,12 +217,8 @@
     UtAssert_INT32_EQ(CFE_ES_GetTaskName(NULL, TaskId, sizeof(TaskNameBuf)), CFE_ES_BAD_ARGUMENT);
     UtAssert_INT32_EQ(CFE_ES_GetTaskName(TaskNameBuf, CFE_ES_TASKID_UNDEFINED, sizeof(TaskNameBuf)),
                       CFE_ES_ERR_RESOURCEID_NOT_VALID);
-<<<<<<< HEAD
     UtAssert_INT32_EQ(CFE_ES_GetTaskName(TaskNameBuf, TaskId, 0), CFE_ES_BAD_ARGUMENT);
-    UtAssert_INT32_EQ(CFE_ES_GetTaskName(TaskNameBuf, TaskId, sizeof(TaskName) - 1), CFE_ES_ERR_RESOURCEID_NOT_VALID);
-=======
-    UtAssert_INT32_EQ(CFE_ES_GetTaskName(TaskNameBuf, TaskId, sizeof(TaskName) - 4), CFE_ES_BAD_ARGUMENT);
->>>>>>> bc2a58f8
+    UtAssert_INT32_EQ(CFE_ES_GetTaskName(TaskNameBuf, TaskId, sizeof(TaskName) - 1), CFE_ES_BAD_ARGUMENT);
 
     UtAssert_INT32_EQ(CFE_ES_DeleteChildTask(TaskId), CFE_SUCCESS);
 }
