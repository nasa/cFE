/*************************************************************************
**
**      GSC-18128-1, "Core Flight Executive Version 6.7"
**
**      Copyright (c) 2006-2019 United States Government as represented by
**      the Administrator of the National Aeronautics and Space Administration.
**      All Rights Reserved.
**
**      Licensed under the Apache License, Version 2.0 (the "License");
**      you may not use this file except in compliance with the License.
**      You may obtain a copy of the License at
**
**        http://www.apache.org/licenses/LICENSE-2.0
**
**      Unless required by applicable law or agreed to in writing, software
**      distributed under the License is distributed on an "AS IS" BASIS,
**      WITHOUT WARRANTIES OR CONDITIONS OF ANY KIND, either express or implied.
**      See the License for the specific language governing permissions and
**      limitations under the License.
**
** File: cfe_test.c
**
** Purpose:
**   Initialization routine for CFE functional test
**   Demonstration of how to register and use the UT assert functions.
**
*************************************************************************/

/*
 * Includes
 */

#include "cfe_assert.h"
#include "cfe_test.h"

/*
 * Test main function
 * Register this test routine with CFE Assert
 */
void CFE_TestMain(void)
{
<<<<<<< HEAD
    ESInfoTestSetup(LibId);
    ESTaskTestSetup(LibId);
    FSHeaderTestSetup(LibId);
    TimeCurrentTestSetup(LibId);
    return CFE_SUCCESS;
=======
    /*
     * Register this test app with CFE assert
     *
     * Note this also waits for the appropriate overall system
     * state and gets ownership of the UtAssert subsystem
     */
    CFE_Assert_RegisterTest("CFE API");

    /*
     * Register test cases in UtAssert
     */
    ESInfoTestSetup();

    /*
     * Execute the tests
     *
     * Note this also releases ownership of the UtAssert subsystem when complete
     */
    CFE_Assert_ExecuteTest();

    /* Nothing more for this app to do */
    CFE_ES_ExitApp(CFE_ES_RunStatus_APP_EXIT);
>>>>>>> 422dcac4
}<|MERGE_RESOLUTION|>--- conflicted
+++ resolved
@@ -39,13 +39,6 @@
  */
 void CFE_TestMain(void)
 {
-<<<<<<< HEAD
-    ESInfoTestSetup(LibId);
-    ESTaskTestSetup(LibId);
-    FSHeaderTestSetup(LibId);
-    TimeCurrentTestSetup(LibId);
-    return CFE_SUCCESS;
-=======
     /*
      * Register this test app with CFE assert
      *
@@ -68,5 +61,4 @@
 
     /* Nothing more for this app to do */
     CFE_ES_ExitApp(CFE_ES_RunStatus_APP_EXIT);
->>>>>>> 422dcac4
 }