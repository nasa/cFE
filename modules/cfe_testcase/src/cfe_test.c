/*************************************************************************
**
**      GSC-18128-1, "Core Flight Executive Version 6.7"
**
**      Copyright (c) 2006-2019 United States Government as represented by
**      the Administrator of the National Aeronautics and Space Administration.
**      All Rights Reserved.
**
**      Licensed under the Apache License, Version 2.0 (the "License");
**      you may not use this file except in compliance with the License.
**      You may obtain a copy of the License at
**
**        http://www.apache.org/licenses/LICENSE-2.0
**
**      Unless required by applicable law or agreed to in writing, software
**      distributed under the License is distributed on an "AS IS" BASIS,
**      WITHOUT WARRANTIES OR CONDITIONS OF ANY KIND, either express or implied.
**      See the License for the specific language governing permissions and
**      limitations under the License.
**
** File: cfe_test.c
**
** Purpose:
**   Initialization routine for CFE functional test
**   Demonstration of how to register and use the UT assert functions.
**
*************************************************************************/

/*
 * Includes
 */

#include "cfe_test.h"

/*
 * Initialization function
 * Register this test routine with CFE Assert
 */
int32 CFE_Test_Init(int32 LibId)
{
    ESInfoTestSetup(LibId);
<<<<<<< HEAD
    ESTaskTestSetup(LibId);
=======
    FSHeaderTestSetup(LibId);
>>>>>>> cd1a4e32
    return CFE_SUCCESS;
}<|MERGE_RESOLUTION|>--- conflicted
+++ resolved
@@ -39,10 +39,7 @@
 int32 CFE_Test_Init(int32 LibId)
 {
     ESInfoTestSetup(LibId);
-<<<<<<< HEAD
     ESTaskTestSetup(LibId);
-=======
     FSHeaderTestSetup(LibId);
->>>>>>> cd1a4e32
     return CFE_SUCCESS;
 }