--- conflicted
+++ resolved
@@ -80,11 +80,8 @@
     TBLRegistrationTestSetup();
     TimeArithmeticTestSetup();
     TimeConversionTestSetup();
-<<<<<<< HEAD
     TimeCurrentTestSetup();
-=======
     TimeExternalTestSetup();
->>>>>>> 2c07618f
     TimeMiscTestSetup();
 
     /*
