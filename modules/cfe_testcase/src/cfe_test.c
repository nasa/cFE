/*************************************************************************
**
**      GSC-18128-1, "Core Flight Executive Version 6.7"
**
**      Copyright (c) 2006-2019 United States Government as represented by
**      the Administrator of the National Aeronautics and Space Administration.
**      All Rights Reserved.
**
**      Licensed under the Apache License, Version 2.0 (the "License");
**      you may not use this file except in compliance with the License.
**      You may obtain a copy of the License at
**
**        http://www.apache.org/licenses/LICENSE-2.0
**
**      Unless required by applicable law or agreed to in writing, software
**      distributed under the License is distributed on an "AS IS" BASIS,
**      WITHOUT WARRANTIES OR CONDITIONS OF ANY KIND, either express or implied.
**      See the License for the specific language governing permissions and
**      limitations under the License.
**
** File: cfe_test.c
**
** Purpose:
**   Initialization routine for CFE functional test
**   Demonstration of how to register and use the UT assert functions.
**
*************************************************************************/

/*
 * Includes
 */

#include "cfe_test.h"

/*
 * Initialization function
 * Register this test routine with CFE Assert
 */
int32 CFE_Test_Init(int32 LibId)
{
    ESInfoTestSetup(LibId);
<<<<<<< HEAD
    ESTaskTestSetup(LibId);
    FSHeaderTestSetup(LibId);
=======
    TimeCurrentTestSetup(LibId);
>>>>>>> 365940c7
    return CFE_SUCCESS;
}<|MERGE_RESOLUTION|>--- conflicted
+++ resolved
@@ -39,11 +39,8 @@
 int32 CFE_Test_Init(int32 LibId)
 {
     ESInfoTestSetup(LibId);
-<<<<<<< HEAD
     ESTaskTestSetup(LibId);
     FSHeaderTestSetup(LibId);
-=======
     TimeCurrentTestSetup(LibId);
->>>>>>> 365940c7
     return CFE_SUCCESS;
 }