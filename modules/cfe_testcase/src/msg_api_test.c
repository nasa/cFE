/*************************************************************************
**
**      GSC-18128-1, "Core Flight Executive Version 6.7"
**
**      Copyright (c) 2006-2021 United States Government as represented by
**      the Administrator of the National Aeronautics and Space Administration.
**      All Rights Reserved.
**
**      Licensed under the Apache License, Version 2.0 (the "License");
**      you may not use this file except in compliance with the License.
**      You may obtain a copy of the License at
**
**        http://www.apache.org/licenses/LICENSE-2.0
**
**      Unless required by applicable law or agreed to in writing, software
**      distributed under the License is distributed on an "AS IS" BASIS,
**      WITHOUT WARRANTIES OR CONDITIONS OF ANY KIND, either express or implied.
**      See the License for the specific language governing permissions and
**      limitations under the License.
**
** File: msg_api_test.c
**
** Purpose:
**   Functional test of cFE Message header APIs.
**
*************************************************************************/

/*
 * Includes
 */

#include "cfe_test.h"
#include <string.h>

void TestMsgApiBasic(void)
{
    UtPrintf("Testing: CFE_MSG_Init, CFE_MSG_GetSize, CFE_MSG_SetSize, CFE_MSG_GetType, "
             "CFE_MSG_SetType, CFE_MSG_GetHeaderVersion, CFE_MSG_SetHeaderVersion, "
             "CFE_MSG_GetHasSecondaryHeader, CFE_MSG_SetHasSecondaryHeader, "
             "CFE_MSG_GetApId, CFE_MSG_SetApId");

    /* declare local vars */
    CFE_MSG_CommandHeader_t cmd;
    CFE_MSG_Size_t          size;
    CFE_MSG_Type_t          type;
    CFE_SB_MsgId_t          msgId;
    CFE_MSG_HeaderVersion_t hdrVer;
    CFE_MSG_ApId_t          appId;
    bool                    _expected = true;
    bool                    _returned = false;

    memset(&cmd, 0xFF, sizeof(cmd));
    msgId = CFE_SB_ValueToMsgId(1);

    /* test msg-init */
<<<<<<< HEAD
    UtAssert_INT32_EQ(CFE_MSG_Init(NULL, msgId, sizeof(cmd)), CFE_MSG_BAD_ARGUMENT);
    UtAssert_INT32_EQ(CFE_MSG_Init(&cmd.Msg, msgId, 0), CFE_MSG_BAD_ARGUMENT);
    UtAssert_INT32_EQ(CFE_MSG_Init(&cmd.Msg, CFE_SB_ValueToMsgId(CFE_PLATFORM_SB_HIGHEST_VALID_MSGID + 1), sizeof(cmd)),
                      CFE_MSG_BAD_ARGUMENT);
=======
    UtAssert_INT32_EQ(CFE_MSG_Init(NULL, CFE_SB_ValueToMsgId(0), sizeof(cmd)), CFE_MSG_BAD_ARGUMENT);
    UtAssert_INT32_EQ(CFE_MSG_Init(CFE_MSG_PTR(cmd), msgId, 0), CFE_MSG_BAD_ARGUMENT);
    UtAssert_INT32_EQ(
        CFE_MSG_Init(CFE_MSG_PTR(cmd), CFE_SB_ValueToMsgId(CFE_PLATFORM_SB_HIGHEST_VALID_MSGID + 1), sizeof(cmd)),
        CFE_MSG_BAD_ARGUMENT);
>>>>>>> 7440e825

    UtAssert_INT32_EQ(CFE_MSG_Init(CFE_MSG_PTR(cmd), msgId, sizeof(cmd)), CFE_SUCCESS);

    /* test set-msg-size */
    UtAssert_INT32_EQ(CFE_MSG_SetSize(NULL, 12), CFE_MSG_BAD_ARGUMENT);
    UtAssert_INT32_EQ(CFE_MSG_SetSize(CFE_MSG_PTR(cmd), 0), CFE_MSG_BAD_ARGUMENT);
    UtAssert_INT32_EQ(CFE_MSG_SetSize(CFE_MSG_PTR(cmd), UINT32_MAX), CFE_MSG_BAD_ARGUMENT);

    UtAssert_INT32_EQ(CFE_MSG_SetSize(CFE_MSG_PTR(cmd), 12), CFE_SUCCESS);

    /* test get-msg-size */
    UtAssert_INT32_EQ(CFE_MSG_GetSize(NULL, &size), CFE_MSG_BAD_ARGUMENT);
    UtAssert_INT32_EQ(CFE_MSG_GetSize(CFE_MSG_PTR(cmd), NULL), CFE_MSG_BAD_ARGUMENT);

    UtAssert_INT32_EQ(CFE_MSG_GetSize(CFE_MSG_PTR(cmd), &size), CFE_SUCCESS);
    UtAssert_UINT32_EQ(size, 12);

    /* test get-type */
    UtAssert_INT32_EQ(CFE_MSG_SetType(NULL, CFE_MSG_Type_Cmd), CFE_MSG_BAD_ARGUMENT);
    UtAssert_INT32_EQ(CFE_MSG_SetType(CFE_MSG_PTR(cmd), CFE_MSG_Type_Invalid), CFE_MSG_BAD_ARGUMENT);

    UtAssert_INT32_EQ(CFE_MSG_SetType(CFE_MSG_PTR(cmd), CFE_MSG_Type_Cmd), CFE_SUCCESS);

    UtAssert_INT32_EQ(CFE_MSG_GetType(NULL, &type), CFE_MSG_BAD_ARGUMENT);
    UtAssert_INT32_EQ(CFE_MSG_GetType(CFE_MSG_PTR(cmd), NULL), CFE_MSG_BAD_ARGUMENT);

    UtAssert_INT32_EQ(CFE_MSG_GetType(CFE_MSG_PTR(cmd), &type), CFE_SUCCESS);
    UtAssert_INT32_EQ(type, CFE_MSG_Type_Cmd);

    /* test msg set-type */
    UtAssert_INT32_EQ(CFE_MSG_SetType(CFE_MSG_PTR(cmd), CFE_MSG_Type_Tlm), CFE_SUCCESS);
    /* check if set-type works like expected */
    UtAssert_INT32_EQ(CFE_MSG_GetType(CFE_MSG_PTR(cmd), &type), CFE_SUCCESS);
    UtAssert_INT32_EQ(type, CFE_MSG_Type_Tlm);

    /* test get header-version */
    UtAssert_INT32_EQ(CFE_MSG_GetHeaderVersion(NULL, &hdrVer), CFE_MSG_BAD_ARGUMENT);
    UtAssert_INT32_EQ(CFE_MSG_GetHeaderVersion(CFE_MSG_PTR(cmd), &hdrVer), CFE_SUCCESS);
    UtAssert_INT32_EQ(CFE_MSG_GetHeaderVersion(CFE_MSG_PTR(cmd), NULL), CFE_MSG_BAD_ARGUMENT);

    /* test set header-version */
    UtAssert_INT32_EQ(CFE_MSG_SetHeaderVersion(NULL, hdrVer), CFE_MSG_BAD_ARGUMENT);
    UtAssert_INT32_EQ(CFE_MSG_SetHeaderVersion(CFE_MSG_PTR(cmd), UINT16_MAX), CFE_MSG_BAD_ARGUMENT);
    UtAssert_INT32_EQ(CFE_MSG_SetHeaderVersion(CFE_MSG_PTR(cmd), 0), CFE_SUCCESS);
    UtAssert_INT32_EQ(CFE_MSG_GetHeaderVersion(CFE_MSG_PTR(cmd), &hdrVer), CFE_SUCCESS);
    UtAssert_True(hdrVer == 0, "hdrVer = 0");

    /* test get-has-secondary-header and set-has-secondary-header*/
    UtAssert_INT32_EQ(CFE_MSG_GetHasSecondaryHeader(NULL, &_expected), CFE_MSG_BAD_ARGUMENT);
    UtAssert_INT32_EQ(CFE_MSG_GetHasSecondaryHeader(CFE_MSG_PTR(cmd), NULL), CFE_MSG_BAD_ARGUMENT);
    UtAssert_INT32_EQ(CFE_MSG_SetHasSecondaryHeader(NULL, _expected), CFE_MSG_BAD_ARGUMENT);

    UtAssert_INT32_EQ(CFE_MSG_SetHasSecondaryHeader(CFE_MSG_PTR(cmd), _expected), CFE_SUCCESS);
    UtAssert_INT32_EQ(CFE_MSG_GetHasSecondaryHeader(CFE_MSG_PTR(cmd), &_returned), CFE_SUCCESS);
    UtAssert_UINT32_EQ(_expected, _returned);

    /* test get-apid */
    UtAssert_INT32_EQ(CFE_MSG_GetApId(NULL, &appId), CFE_MSG_BAD_ARGUMENT);
    UtAssert_INT32_EQ(CFE_MSG_GetApId(CFE_MSG_PTR(cmd), NULL), CFE_MSG_BAD_ARGUMENT);

    /* test set-apid */
    UtAssert_INT32_EQ(CFE_MSG_SetApId(CFE_MSG_PTR(cmd), 0xFFFF), CFE_MSG_BAD_ARGUMENT);
    UtAssert_INT32_EQ(CFE_MSG_SetApId(NULL, 0), CFE_MSG_BAD_ARGUMENT);

    UtAssert_INT32_EQ(CFE_MSG_SetApId(CFE_MSG_PTR(cmd), 5), CFE_SUCCESS);
    UtAssert_INT32_EQ(CFE_MSG_GetApId(CFE_MSG_PTR(cmd), &appId), CFE_SUCCESS);
    UtAssert_INT32_EQ(appId, 5);
}

void TestMsgApiAdvanced(void)
{
    UtPrintf("Testing: CFE_MSG_GetSegmentationFlag, CFE_MSG_SetSegmentationFlag, "
             "CFE_MSG_GetSequenceCount, CFE_MSG_SetSequenceCount, CFE_MSG_GetNextSequenceCount");

    /* declare local vars */
    CFE_MSG_CommandHeader_t    cmd;
    CFE_SB_MsgId_t             msgId;
    CFE_MSG_SegmentationFlag_t segFlag;
    CFE_MSG_SequenceCount_t    seqCnt;

    memset(&cmd, 0xFF, sizeof(cmd));
    msgId = CFE_SB_ValueToMsgId(0);

    UtAssert_INT32_EQ(CFE_MSG_Init(CFE_MSG_PTR(cmd), msgId, sizeof(cmd)), CFE_SUCCESS);

    /* test get/set-segmentation-flag */
    UtAssert_INT32_EQ(CFE_MSG_GetSegmentationFlag(NULL, &segFlag), CFE_MSG_BAD_ARGUMENT);
    UtAssert_INT32_EQ(CFE_MSG_GetSegmentationFlag(CFE_MSG_PTR(cmd), NULL), CFE_MSG_BAD_ARGUMENT);
    UtAssert_INT32_EQ(CFE_MSG_SetSegmentationFlag(NULL, CFE_MSG_SegFlag_Continue), CFE_MSG_BAD_ARGUMENT);
    UtAssert_INT32_EQ(CFE_MSG_SetSegmentationFlag(CFE_MSG_PTR(cmd), CFE_MSG_SegFlag_Invalid), CFE_MSG_BAD_ARGUMENT);

    UtAssert_INT32_EQ(CFE_MSG_SetSegmentationFlag(CFE_MSG_PTR(cmd), CFE_MSG_SegFlag_Continue), CFE_SUCCESS);
    UtAssert_INT32_EQ(CFE_MSG_SetSegmentationFlag(CFE_MSG_PTR(cmd), CFE_MSG_SegFlag_First), CFE_SUCCESS);
    UtAssert_INT32_EQ(CFE_MSG_SetSegmentationFlag(CFE_MSG_PTR(cmd), CFE_MSG_SegFlag_Last), CFE_SUCCESS);
    UtAssert_INT32_EQ(CFE_MSG_SetSegmentationFlag(CFE_MSG_PTR(cmd), CFE_MSG_SegFlag_Unsegmented), CFE_SUCCESS);
    UtAssert_INT32_EQ(CFE_MSG_GetSegmentationFlag(CFE_MSG_PTR(cmd), &segFlag), CFE_SUCCESS);
    UtAssert_UINT32_EQ(segFlag, CFE_MSG_SegFlag_Unsegmented);

    /* test set/get-sequence-count */
    UtAssert_INT32_EQ(CFE_MSG_SetSequenceCount(NULL, 2), CFE_MSG_BAD_ARGUMENT);
    UtAssert_INT32_EQ(CFE_MSG_SetSequenceCount(CFE_MSG_PTR(cmd), UINT16_MAX), CFE_MSG_BAD_ARGUMENT);

    UtAssert_INT32_EQ(CFE_MSG_GetSequenceCount(NULL, &seqCnt), CFE_MSG_BAD_ARGUMENT);
    UtAssert_INT32_EQ(CFE_MSG_GetSequenceCount(CFE_MSG_PTR(cmd), NULL), CFE_MSG_BAD_ARGUMENT);

    UtAssert_INT32_EQ(CFE_MSG_SetSequenceCount(CFE_MSG_PTR(cmd), 2), CFE_SUCCESS);
    UtAssert_INT32_EQ(CFE_MSG_GetSequenceCount(CFE_MSG_PTR(cmd), &seqCnt), CFE_SUCCESS);
    UtAssert_INT32_EQ(seqCnt, 2);

    /* test get-next-sequence-count */
    UtAssert_INT32_EQ(CFE_MSG_GetNextSequenceCount(seqCnt), 3);
    UtAssert_INT32_EQ(CFE_MSG_GetNextSequenceCount(UINT16_MAX), 0);
}

void TestMsgHeaderSecondaryApi(void)
{
    UtPrintf("Testing: CFE_MSG_GenerateChecksum, CFE_MSG_ValidateChecksum, CFE_MSG_SetFcnCode, "
             "CFE_MSG_GetFcnCode, CFE_MSG_GetMsgTime, CFE_MSG_SetMsgTime ");

    /* declare local vars */
    CFE_MSG_CommandHeader_t cmd;
    CFE_MSG_CommandHeader_t cmdTlm;
    CFE_MSG_CommandHeader_t cmd2;
    CFE_MSG_FcnCode_t       fcnCode;
    CFE_TIME_SysTime_t      msgTime;
    bool                    isValid     = true;
    CFE_TIME_SysTime_t      currentTime = {1000, 0xFFFF0000};
    CFE_Status_t            status;

    memset(&cmd, 0, sizeof(cmd));
    memset(&cmdTlm, 0xFF, sizeof(cmdTlm));
    memset(&cmd2, 0xFF, sizeof(cmd2));

    /* msg-init */
    UtAssert_INT32_EQ(CFE_MSG_Init(CFE_MSG_PTR(cmd), CFE_SB_ValueToMsgId(1), sizeof(cmd)), CFE_SUCCESS);
    UtAssert_INT32_EQ(CFE_MSG_SetHasSecondaryHeader(CFE_MSG_PTR(cmd), true), CFE_SUCCESS);
    UtAssert_INT32_EQ(CFE_MSG_SetType(CFE_MSG_PTR(cmd), CFE_MSG_Type_Cmd), CFE_SUCCESS);

    UtAssert_INT32_EQ(CFE_MSG_Init(CFE_MSG_PTR(cmdTlm), CFE_SB_ValueToMsgId(2), sizeof(cmdTlm)), CFE_SUCCESS);
    UtAssert_INT32_EQ(CFE_MSG_SetHasSecondaryHeader(CFE_MSG_PTR(cmdTlm), true), CFE_SUCCESS);
    UtAssert_INT32_EQ(CFE_MSG_SetType(CFE_MSG_PTR(cmdTlm), CFE_MSG_Type_Tlm), CFE_SUCCESS);

    UtAssert_INT32_EQ(CFE_MSG_Init(CFE_MSG_PTR(cmd2), CFE_SB_ValueToMsgId(3), sizeof(cmd2)), CFE_SUCCESS);
    UtAssert_INT32_EQ(CFE_MSG_SetHasSecondaryHeader(CFE_MSG_PTR(cmd2), true), CFE_SUCCESS);
    UtAssert_INT32_EQ(CFE_MSG_SetType(CFE_MSG_PTR(cmd2), CFE_MSG_Type_Cmd), CFE_SUCCESS);

    /* test generate-checksum */
    status = CFE_MSG_GenerateChecksum(NULL);
    if (status == CFE_MSG_NOT_IMPLEMENTED)
    {
        UtAssert_NA("CFE_MSG_GenerateChecksum not implemented");
    }
    else
    {
        UtAssert_INT32_EQ(CFE_MSG_GenerateChecksum(NULL), CFE_MSG_BAD_ARGUMENT);
        UtAssert_INT32_EQ(CFE_MSG_GenerateChecksum(CFE_MSG_PTR(cmdTlm)), CFE_MSG_WRONG_MSG_TYPE);
        UtAssert_INT32_EQ(CFE_MSG_ValidateChecksum(CFE_MSG_PTR(cmdTlm), &isValid), CFE_MSG_WRONG_MSG_TYPE);
        UtAssert_INT32_EQ(CFE_MSG_ValidateChecksum(NULL, &isValid), CFE_MSG_BAD_ARGUMENT);
        UtAssert_INT32_EQ(CFE_MSG_ValidateChecksum(CFE_MSG_PTR(cmdTlm), NULL), CFE_MSG_BAD_ARGUMENT);

        UtAssert_INT32_EQ(CFE_MSG_ValidateChecksum(CFE_MSG_PTR(cmd), &isValid), CFE_SUCCESS);
        UtAssert_True(!isValid, "Checksum isValid (%d) = false", isValid);
        UtAssert_INT32_EQ(CFE_MSG_GenerateChecksum(CFE_MSG_PTR(cmd)), CFE_SUCCESS);
        UtAssert_INT32_EQ(CFE_MSG_ValidateChecksum(CFE_MSG_PTR(cmd), &isValid), CFE_SUCCESS);
        UtAssert_True(isValid, "Checksum isValid (%d) = true", isValid);
    }

    /* test get/set-fcn-code */
    UtAssert_INT32_EQ(CFE_MSG_SetFcnCode(NULL, 4), CFE_MSG_BAD_ARGUMENT);
    UtAssert_INT32_EQ(CFE_MSG_SetFcnCode(CFE_MSG_PTR(cmdTlm), 4), CFE_MSG_WRONG_MSG_TYPE);

    UtAssert_INT32_EQ(CFE_MSG_GetFcnCode(CFE_MSG_PTR(cmd), NULL), CFE_MSG_BAD_ARGUMENT);
    UtAssert_INT32_EQ(CFE_MSG_GetFcnCode(NULL, &fcnCode), CFE_MSG_BAD_ARGUMENT);
    UtAssert_INT32_EQ(CFE_MSG_GetFcnCode(CFE_MSG_PTR(cmdTlm), &fcnCode), CFE_MSG_WRONG_MSG_TYPE);

    UtAssert_INT32_EQ(CFE_MSG_SetFcnCode(CFE_MSG_PTR(cmd), 4), CFE_SUCCESS);
    UtAssert_INT32_EQ(CFE_MSG_GetFcnCode(CFE_MSG_PTR(cmd), &fcnCode), CFE_SUCCESS);
    UtAssert_INT32_EQ(fcnCode, 4);

    /* test get/set-msg-time */
    UtAssert_INT32_EQ(CFE_MSG_SetType(CFE_MSG_PTR(cmd), CFE_MSG_Type_Tlm), CFE_SUCCESS);

    UtAssert_INT32_EQ(CFE_MSG_GetMsgTime(NULL, &msgTime), CFE_MSG_BAD_ARGUMENT);
    UtAssert_INT32_EQ(CFE_MSG_GetMsgTime(CFE_MSG_PTR(cmd), NULL), CFE_MSG_BAD_ARGUMENT);

    CFE_Assert_STATUS_STORE(CFE_MSG_GetMsgTime(CFE_MSG_PTR(cmd2), &msgTime));
    if (!CFE_Assert_STATUS_MAY_BE(CFE_SUCCESS))
    {
        CFE_Assert_STATUS_MUST_BE(CFE_MSG_WRONG_MSG_TYPE);
    }

    UtAssert_INT32_EQ(CFE_MSG_SetMsgTime(NULL, currentTime), CFE_MSG_BAD_ARGUMENT);

    CFE_Assert_STATUS_STORE(CFE_MSG_SetMsgTime(CFE_MSG_PTR(cmd2), currentTime));
    if (!CFE_Assert_STATUS_MAY_BE(CFE_SUCCESS))
    {
        CFE_Assert_STATUS_MUST_BE(CFE_MSG_WRONG_MSG_TYPE);
    }

    UtAssert_INT32_EQ(CFE_MSG_SetMsgTime(CFE_MSG_PTR(cmd), currentTime), CFE_SUCCESS);
    UtAssert_INT32_EQ(CFE_MSG_GetMsgTime(CFE_MSG_PTR(cmd), &msgTime), CFE_SUCCESS);
    UtAssert_UINT32_EQ(CFE_TIME_Compare(msgTime, currentTime), CFE_TIME_EQUAL);
}

void MsgApiTestSetup(void)
{
    UtTest_Add(TestMsgApiBasic, NULL, NULL, "Test basic message header apis");
    UtTest_Add(TestMsgApiAdvanced, NULL, NULL, "Test advanced message header apis");
    UtTest_Add(TestMsgHeaderSecondaryApi, NULL, NULL, "Test message secondary header apis");
}<|MERGE_RESOLUTION|>--- conflicted
+++ resolved
@@ -53,18 +53,11 @@
     msgId = CFE_SB_ValueToMsgId(1);
 
     /* test msg-init */
-<<<<<<< HEAD
-    UtAssert_INT32_EQ(CFE_MSG_Init(NULL, msgId, sizeof(cmd)), CFE_MSG_BAD_ARGUMENT);
-    UtAssert_INT32_EQ(CFE_MSG_Init(&cmd.Msg, msgId, 0), CFE_MSG_BAD_ARGUMENT);
-    UtAssert_INT32_EQ(CFE_MSG_Init(&cmd.Msg, CFE_SB_ValueToMsgId(CFE_PLATFORM_SB_HIGHEST_VALID_MSGID + 1), sizeof(cmd)),
-                      CFE_MSG_BAD_ARGUMENT);
-=======
     UtAssert_INT32_EQ(CFE_MSG_Init(NULL, CFE_SB_ValueToMsgId(0), sizeof(cmd)), CFE_MSG_BAD_ARGUMENT);
     UtAssert_INT32_EQ(CFE_MSG_Init(CFE_MSG_PTR(cmd), msgId, 0), CFE_MSG_BAD_ARGUMENT);
     UtAssert_INT32_EQ(
         CFE_MSG_Init(CFE_MSG_PTR(cmd), CFE_SB_ValueToMsgId(CFE_PLATFORM_SB_HIGHEST_VALID_MSGID + 1), sizeof(cmd)),
         CFE_MSG_BAD_ARGUMENT);
->>>>>>> 7440e825
 
     UtAssert_INT32_EQ(CFE_MSG_Init(CFE_MSG_PTR(cmd), msgId, sizeof(cmd)), CFE_SUCCESS);
 
