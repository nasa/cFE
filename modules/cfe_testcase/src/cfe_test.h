--- conflicted
+++ resolved
@@ -70,8 +70,6 @@
  */
 #define CFE_ASSERT_LOG_FILE_NAME "/cf/cfe_test.log"
 
-<<<<<<< HEAD
-=======
 /* Compare two Resource IDs */
 #define cFE_FTAssert_ResourceID_EQ(actual, expect)                                            \
     UtAssert_True(CFE_RESOURCEID_TEST_EQUAL(actual, expect), "%s (%lu) == %s (%lu)", #actual, \
@@ -92,7 +90,6 @@
 /* Assert if status is CFE_SUCCESS */
 #define cFE_FTAssert_SUCCESS(status) UtAssert_INT32_EQ(status, CFE_SUCCESS)
 
->>>>>>> 1dc0aea7
 bool TimeInRange(CFE_TIME_SysTime_t Time, CFE_TIME_SysTime_t Target, OS_time_t difference);
 
 void CFE_TestMain(void);
