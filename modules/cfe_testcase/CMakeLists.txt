--- conflicted
+++ resolved
@@ -3,14 +3,10 @@
 add_cfe_app(cfe_testcase
     src/cfe_test.c
     src/es_info_test.c
-<<<<<<< HEAD
     src/es_task_test.c
     src/fs_header_test.c
     src/time_current_test.c
 )
-=======
-)
 
 # register the dependency on cfe_assert
-add_cfe_app_dependency(cfe_testcase cfe_assert)
->>>>>>> 422dcac4
+add_cfe_app_dependency(cfe_testcase cfe_assert)