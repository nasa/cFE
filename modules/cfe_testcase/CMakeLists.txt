include_directories(inc)

# Filenames based on doxygen groups.
# Create the app module
add_cfe_app(cfe_testcase
    src/cfe_test_table.c
    src/cfe_test.c
    src/es_application_control_test.c
    src/es_info_test.c
    src/es_task_test.c
    src/es_cds_test.c
    src/es_counter_test.c
    src/es_misc_test.c
    src/es_mempool_test.c
<<<<<<< HEAD
    src/es_resource_id_test.c
=======
    src/evs_filters_test.c
>>>>>>> 3f2ee864
    src/evs_send_test.c
    src/fs_header_test.c
    src/fs_util_test.c
    src/message_id_test.c
    src/sb_pipe_mang_test.c
    src/tbl_content_access_test.c
    src/tbl_content_mang_test.c
    src/tbl_information_test.c
    src/tbl_registration_test.c
    src/time_arithmetic_test.c
    src/time_current_test.c
    src/time_conversion_test.c
    src/time_misc_test.c
)

# register the dependency on cfe_assert
add_cfe_app_dependency(cfe_testcase cfe_assert)
add_cfe_tables(cfeTestAppTable tables/cfe_test_tbl.c)<|MERGE_RESOLUTION|>--- conflicted
+++ resolved
@@ -12,11 +12,8 @@
     src/es_counter_test.c
     src/es_misc_test.c
     src/es_mempool_test.c
-<<<<<<< HEAD
     src/es_resource_id_test.c
-=======
     src/evs_filters_test.c
->>>>>>> 3f2ee864
     src/evs_send_test.c
     src/fs_header_test.c
     src/fs_util_test.c
