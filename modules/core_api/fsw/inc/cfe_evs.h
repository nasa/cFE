/*
**  GSC-18128-1, "Core Flight Executive Version 6.7"
**
**  Copyright (c) 2006-2019 United States Government as represented by
**  the Administrator of the National Aeronautics and Space Administration.
**  All Rights Reserved.
**
**  Licensed under the Apache License, Version 2.0 (the "License");
**  you may not use this file except in compliance with the License.
**  You may obtain a copy of the License at
**
**    http://www.apache.org/licenses/LICENSE-2.0
**
**  Unless required by applicable law or agreed to in writing, software
**  distributed under the License is distributed on an "AS IS" BASIS,
**  WITHOUT WARRANTIES OR CONDITIONS OF ANY KIND, either express or implied.
**  See the License for the specific language governing permissions and
**  limitations under the License.
*/

/**
 * @file
 *
 *  Title:    Event Services API Application Library Header File
 *
 *  Purpose:
 *	           Unit specification for Event services library functions and macros.
 *
 *  Design Notes:
 *
 *  References:
 *     Flight Software Branch C Coding Standard Version 1.0a
 */

#ifndef CFE_EVS_H
#define CFE_EVS_H

/********************************** Include Files  ************************************/
#include "common_types.h" /* Basic data types */
#include "cfe_error.h"
#include "cfe_evs_api_typedefs.h"
#include "cfe_es_api_typedefs.h"
#include "cfe_time_api_typedefs.h"

/*
** Utility macros to make for simpler/more compact/readable code.
*/
#define CFE_EVS_Send(E, T, ...)  CFE_EVS_SendEvent((E), CFE_EVS_EventType_##T, __VA_ARGS__)
#define CFE_EVS_SendDbg(E, ...)  CFE_EVS_Send(E, DEBUG, __VA_ARGS__)
#define CFE_EVS_SendInfo(E, ...) CFE_EVS_Send(E, INFORMATION, __VA_ARGS__)
#define CFE_EVS_SendErr(E, ...)  CFE_EVS_Send(E, ERROR, __VA_ARGS__)
#define CFE_EVS_SendCrit(E, ...) CFE_EVS_Send(E, CRITICAL, __VA_ARGS__)

/****************** Function Prototypes **********************/

/** @defgroup CFEAPIEVSReg cFE Registration APIs
 * @{
 */

/**
** \brief Register an application for receiving event services
**
** \par Description
**          This routine registers an application with event services and allocates/initializes
**          the internal data structures used to support this application's events.  An application
**          may not send events unless it has called this routine.  The routine also accepts a filter
**          array structure for applications requiring event filtering.  In the current implementation
**          of the EVS, only the binary filtering scheme is supported.  See section TBD of the cFE
**          Application Programmer's Guide for a description of the behavior of binary filters.
**          Applications may call #CFE_EVS_Register more than once, but each call will wipe out all
**          filters registered by previous calls (filter registration is NOT cumulative).
**
** \par Assumptions, External Events, and Notes:
**          Note: Event filters can be added, deleted or modified by ground commands.  All filtering
**                schemes include a default setting that results in no filtering (such as #CFE_EVS_NO_FILTER
**                for binary filters).
**
**          <b> Filter Scheme: </b> Binary <BR>
**          <b> Code: </b> CFE_EVS_EventFilter_BINARY <BR>
**          <b> Filter Structure: </b>
**          \code
**                     typedef struct CFE_EVS_BinFilter {
**                           uint16  EventID,
**                           uint16  Mask ;
**                     } CFE_EVS_BinFilter_t;
**          \endcode
**
** \param[in] Filters            Pointer to an array of event message filters, or NULL if no filtering is desired.
**                               The structure of an event message filter depends on the FilterScheme selected.
**                               (see Filter Schemes mentioned above)
**
** \param[in] NumEventFilters    The number of event message filters included in this call.  This must be less than
**                               or equal to the maximum number of events allowed per application
**                               (#CFE_PLATFORM_EVS_MAX_EVENT_FILTERS).
**
** \param[in] FilterScheme       The event filtering scheme that this application will use.  For the first
**                               implementation of the event services, only filter type #CFE_EVS_EventFilter_BINARY
**                               will be supported.
**
** \return Execution status below or from #CFE_ES_GetAppID, see \ref CFEReturnCodes
** \retval #CFE_SUCCESS                 \copybrief CFE_SUCCESS
** \retval #CFE_EVS_APP_FILTER_OVERLOAD \copybrief CFE_EVS_APP_FILTER_OVERLOAD
** \retval #CFE_EVS_UNKNOWN_FILTER      \copybrief CFE_EVS_UNKNOWN_FILTER
** \retval #CFE_EVS_APP_ILLEGAL_APP_ID  \copybrief CFE_EVS_APP_ILLEGAL_APP_ID
**/
<<<<<<< HEAD
CFE_Status_t CFE_EVS_Register(const void *Filters, uint16 NumEventFilters, uint16 FilterScheme);

/**
** \brief Cleanup internal structures used by the event manager for the calling Application.
**
** \par Description
**          This routine un-registers the calling application from receiving event services
**          and removes and deletes the calling applications filters and counters from the
**          internal event service filter and counter tables if registered.  Applications
**          must call this routine as part of their orderly shutdown process.
**
** \par Assumptions, External Events, and Notes:
**          None
**
** \return Execution status below or from #CFE_ES_GetAppID/#CFE_ES_PutPoolBuf, see \ref CFEReturnCodes
** \retval #CFE_SUCCESS                \copybrief CFE_SUCCESS
** \retval #CFE_EVS_APP_NOT_REGISTERED \copybrief CFE_EVS_APP_NOT_REGISTERED
** \retval #CFE_EVS_APP_ILLEGAL_APP_ID \copybrief CFE_EVS_APP_ILLEGAL_APP_ID
**
** \sa #CFE_EVS_Register
**
**/
CFE_Status_t CFE_EVS_Unregister(void);
=======
CFE_Status_t CFE_EVS_Register(const void *Filters,           /* Pointer to an array of filters */
                              uint16      NumFilteredEvents, /* How many elements in the array? */
                              uint16      FilterScheme);          /* Filtering Algorithm to be implemented */
>>>>>>> 8280c27a
/**@}*/

/** @defgroup CFEAPIEVSSend cFE Send Event APIs
 * @{
 */

/**
** \brief Generate a software event.
**
** \par Description
**          This routine generates a software event message.  If the EventID is not filtered,
**          the event will be sent as a software bus message, optionally logged in the local
**          event log, and optionally sent as an ASCII text string out the enabled output port(s).
**
** \par Assumptions, External Events, and Notes:
**          This API only works within the context of a registered application or core service.
**          For messages outside the context of a registered appliction (for example early
**          in app initialization or if registration fails) #CFE_ES_WriteToSysLog can be used
**          for reporting.
**
** \param[in] EventID            A numeric literal used to uniquely identify an application event.
**                               The \c EventID is defined and supplied by the application sending the event.
**
** \param[in] EventType          A numeric literal used to classify an event, one of:
**                                   \arg #CFE_EVS_EventType_DEBUG
**                                   \arg #CFE_EVS_EventType_INFORMATION
**                                   \arg #CFE_EVS_EventType_ERROR
**                                   \arg #CFE_EVS_EventType_CRITICAL
**
** \param[in] Spec               A pointer to a null terminated text string describing the output format
**                               for the event.  This is the same type of format string used for the ANSI
**                               \c printf function.  Nominally the post-conversion string is limited to 80
**                               characters, but this limit is configurable through the parameter
**                               #CFE_MISSION_EVS_MAX_MESSAGE_LENGTH.  Characters beyond the limit will be truncated.
**                               Do not use floating point conversions (%f, %e, %E, %g, and %G) in the format
**                               string unless your application will be running in a system that supports
**                               floating point arithmetic.  Do not use non-printable characters (\\t, \\n, etc.)
**                               in the format string; they will mess up the formatting when the events are
**                               displayed on the ground system.
**
** \return Execution status, see \ref CFEReturnCodes
** \retval #CFE_SUCCESS                \copybrief CFE_SUCCESS
** \retval #CFE_EVS_APP_NOT_REGISTERED \copybrief CFE_EVS_APP_NOT_REGISTERED
** \retval #CFE_EVS_APP_ILLEGAL_APP_ID \copybrief CFE_EVS_APP_ILLEGAL_APP_ID
**
** \sa #CFE_EVS_SendEventWithAppID, #CFE_EVS_SendTimedEvent
**
**/
CFE_Status_t CFE_EVS_SendEvent(uint16 EventID, uint16 EventType, const char *Spec, ...) OS_PRINTF(3, 4);

/**
** \brief Generate a software event given the specified Application ID.
**
** \par Description
**          This routine generates a software event message.  If the EventID is not filtered,
**          the event will be sent as a software bus message, optionally logged in the local
**          event log, and optionally sent as an ASCII text string out the enabled output port(s).
**          Note that this function should really only be used from within an API in order to
**          preserve the context of an Application's event.  In general, #CFE_EVS_SendEvent should be used.
**
** \par Assumptions, External Events, and Notes:
**          The Application ID must correspond to a registered application or core service.
**          For messages outside the context of a registered appliction (for example early
**          in app initialization or if registration fails) #CFE_ES_WriteToSysLog can be used
**          for reporting.
**
** \param[in] EventID            A numeric literal used to uniquely identify an application event.
**                               The \c EventID is defined and supplied by the application sending the event.
**
** \param[in] EventType          A numeric literal used to classify an event, one of:
**                                   \arg #CFE_EVS_EventType_DEBUG
**                                   \arg #CFE_EVS_EventType_INFORMATION
**                                   \arg #CFE_EVS_EventType_ERROR
**                                   \arg #CFE_EVS_EventType_CRITICAL
**
** \param[in] AppID              The Application ID from which the event message should appear.
**
** \param[in] Spec               A pointer to a null terminated text string describing the output format
**                               for the event.  This is the same type of format string used for the ANSI
**                               \c printf function.  Nominally the post-conversion string is limited to 80
**                               characters, but this limit is configurable through the parameter
**                               #CFE_MISSION_EVS_MAX_MESSAGE_LENGTH.  Characters beyond the limit will be truncated.
**                               Do not use floating point conversions (%f, %e, %E, %g, and %G) in the format
**                               string unless your application will be running in a system that supports
**                               floating point arithmetic.  Do not use non-printable characters (\\t, \\n, etc.)
**                               in the format string; they will mess up the formatting when the events are
**                               displayed on the ground system.
**
** \return Execution status, see \ref CFEReturnCodes
** \retval #CFE_SUCCESS                \copybrief CFE_SUCCESS
** \retval #CFE_EVS_APP_NOT_REGISTERED \copybrief CFE_EVS_APP_NOT_REGISTERED
** \retval #CFE_EVS_APP_ILLEGAL_APP_ID \copybrief CFE_EVS_APP_ILLEGAL_APP_ID
**
** \sa #CFE_EVS_SendEvent, #CFE_EVS_SendTimedEvent
**
**/
CFE_Status_t CFE_EVS_SendEventWithAppID(uint16 EventID, uint16 EventType, CFE_ES_AppId_t AppID, const char *Spec, ...)
    OS_PRINTF(4, 5);

/**
** \brief Generate a software event with a specific time tag.
**
** \par Description
**          This routine is the same as #CFE_EVS_SendEvent except that the caller specifies the event time
**          instead of having the EVS use the current spacecraft time.  This routine should be used in
**          situations where an error condition is detected at one time, but the event message is reported
**          at a later time.
**
** \par Assumptions, External Events, and Notes:
**          This API only works within the context of a registered application or core service.
**          For messages outside the context of a registered appliction (for example early
**          in app initialization or if registration fails) #CFE_ES_WriteToSysLog can be used
**          for reporting.
**
** \param[in] Time               The time to include in the event.  This will usually be a time returned
**                               by the function #CFE_TIME_GetTime.
**
** \param[in] EventID            A numeric literal used to uniquely identify an application event.
**                               The \c EventID is defined and supplied by the application sending the event.
**
** \param[in] EventType          A numeric literal used to classify an event, one of:
**                                   \arg #CFE_EVS_EventType_DEBUG
**                                   \arg #CFE_EVS_EventType_INFORMATION
**                                   \arg #CFE_EVS_EventType_ERROR
**                                   \arg #CFE_EVS_EventType_CRITICAL
**
** \param[in] Spec               A pointer to a null terminated text string describing the output format
**                               for the event.  This is the same type of format string used for the ANSI
**                               \c printf function.  Nominally the post-conversion string is limited to 80
**                               characters, but this limit is configurable through the parameter
**                               #CFE_MISSION_EVS_MAX_MESSAGE_LENGTH.  Characters beyond the limit will be truncated.
**                               Do not use floating point conversions (%f, %e, %E, %g, and %G) in the format
**                               string unless your application will be running in a system that supports
**                               floating point arithmetic.  Do not use non-printable characters (\\t, \\n, etc.)
**                               in the format string; they will mess up the formatting when the events are
**                               displayed on the ground system.
**
** \return Execution status, see \ref CFEReturnCodes
** \retval #CFE_SUCCESS                \copybrief CFE_SUCCESS
** \retval #CFE_EVS_APP_NOT_REGISTERED \copybrief CFE_EVS_APP_NOT_REGISTERED
** \retval #CFE_EVS_APP_ILLEGAL_APP_ID \copybrief CFE_EVS_APP_ILLEGAL_APP_ID
**
** \sa #CFE_EVS_SendEvent, #CFE_EVS_SendEventWithAppID
**
**/
CFE_Status_t CFE_EVS_SendTimedEvent(CFE_TIME_SysTime_t Time, uint16 EventID, uint16 EventType, const char *Spec, ...)
    OS_PRINTF(4, 5);
/**@}*/

/** @defgroup CFEAPIEVSResetFilter cFE Reset Event Filter APIs
 * @{
 */

/**
** \brief Resets the calling application's event filter for a single event ID.
**
** \par Description
**          Resets the filter such that the next event is treated like the first.
**          For example, if the filter was set to only send the first event, the
**          next event following the reset would be sent.
**
** \par Assumptions, External Events, and Notes:
**          None
**
** \param[in] EventID            A numeric literal used to uniquely identify an application event.
**                               The \c EventID is defined and supplied by the application sending the event.
**
** \return Execution status below or from #CFE_ES_GetAppID, see \ref CFEReturnCodes
** \retval #CFE_SUCCESS                \copybrief CFE_SUCCESS
** \retval #CFE_EVS_APP_NOT_REGISTERED \copybrief CFE_EVS_APP_NOT_REGISTERED
** \retval #CFE_EVS_APP_ILLEGAL_APP_ID \copybrief CFE_EVS_APP_ILLEGAL_APP_ID
**
** \sa #CFE_EVS_ResetAllFilters
**
**/
CFE_Status_t CFE_EVS_ResetFilter(uint16 EventID);

/**
** \brief Resets all of the calling application's event filters.
**
** \par Description
**          This routine resets all the calling application's event filter counters to zero, providing a
**          quick and convenient method for resetting event filters.
**
** \par Assumptions, External Events, and Notes:
**          None
**
** \return Execution status below or from #CFE_ES_GetAppID, see \ref CFEReturnCodes
** \retval #CFE_SUCCESS                \copybrief CFE_SUCCESS
** \retval #CFE_EVS_APP_NOT_REGISTERED \copybrief CFE_EVS_APP_NOT_REGISTERED
** \retval #CFE_EVS_APP_ILLEGAL_APP_ID \copybrief CFE_EVS_APP_ILLEGAL_APP_ID
**
** \sa #CFE_EVS_ResetFilter
**
**/
CFE_Status_t CFE_EVS_ResetAllFilters(void);
/**@}*/

#endif /* CFE_EVS_H */<|MERGE_RESOLUTION|>--- conflicted
+++ resolved
@@ -103,35 +103,7 @@
 ** \retval #CFE_EVS_UNKNOWN_FILTER      \copybrief CFE_EVS_UNKNOWN_FILTER
 ** \retval #CFE_EVS_APP_ILLEGAL_APP_ID  \copybrief CFE_EVS_APP_ILLEGAL_APP_ID
 **/
-<<<<<<< HEAD
 CFE_Status_t CFE_EVS_Register(const void *Filters, uint16 NumEventFilters, uint16 FilterScheme);
-
-/**
-** \brief Cleanup internal structures used by the event manager for the calling Application.
-**
-** \par Description
-**          This routine un-registers the calling application from receiving event services
-**          and removes and deletes the calling applications filters and counters from the
-**          internal event service filter and counter tables if registered.  Applications
-**          must call this routine as part of their orderly shutdown process.
-**
-** \par Assumptions, External Events, and Notes:
-**          None
-**
-** \return Execution status below or from #CFE_ES_GetAppID/#CFE_ES_PutPoolBuf, see \ref CFEReturnCodes
-** \retval #CFE_SUCCESS                \copybrief CFE_SUCCESS
-** \retval #CFE_EVS_APP_NOT_REGISTERED \copybrief CFE_EVS_APP_NOT_REGISTERED
-** \retval #CFE_EVS_APP_ILLEGAL_APP_ID \copybrief CFE_EVS_APP_ILLEGAL_APP_ID
-**
-** \sa #CFE_EVS_Register
-**
-**/
-CFE_Status_t CFE_EVS_Unregister(void);
-=======
-CFE_Status_t CFE_EVS_Register(const void *Filters,           /* Pointer to an array of filters */
-                              uint16      NumFilteredEvents, /* How many elements in the array? */
-                              uint16      FilterScheme);          /* Filtering Algorithm to be implemented */
->>>>>>> 8280c27a
 /**@}*/
 
 /** @defgroup CFEAPIEVSSend cFE Send Event APIs
