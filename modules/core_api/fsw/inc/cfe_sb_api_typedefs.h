--- conflicted
+++ resolved
@@ -139,18 +139,4 @@
     struct CFE_SB_BufferD *BufDscPtr; /* abstract descriptor reference (internal use) */
 } CFE_SB_ZeroCopyHandle_t;
 
-<<<<<<< HEAD
-#endif /* CFE_SB_API_TYPEDEFS_H */
-/*****************************************************************************/
-=======
-#ifndef CFE_OMIT_DEPRECATED_6_8
-
-#define CFE_SB_Default_Qos CFE_SB_DEFAULT_QOS /**< \deprecated use CFE_SB_DEFAULT_QOS */
-
-#define CFE_SB_CMD_HDR_SIZE (sizeof(CFE_MSG_CommandHeader_t))   /**< \brief Size of command header */
-#define CFE_SB_TLM_HDR_SIZE (sizeof(CFE_MSG_TelemetryHeader_t)) /**< \brief Size of telemetry header */
-
-#endif /* CFE_OMIT_DEPRECATED_6_8 */
-
-#endif /* CFE_SB_API_TYPEDEFS_H */
->>>>>>> 0780d12f
+#endif /* CFE_SB_API_TYPEDEFS_H */