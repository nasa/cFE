--- conflicted
+++ resolved
@@ -1569,12 +1569,8 @@
     ES_UT_SetupSingleAppId(CFE_ES_AppType_EXTERNAL, CFE_ES_AppState_RUNNING, NULL, &UtAppRecPtr, NULL);
     UtAppRecPtr->ControlReq.AppControlRequest =
         CFE_ES_RunStatus_SYS_RESTART;
-<<<<<<< HEAD
     OS_ModuleLoad(&UtAppRecPtr->ModuleInfo.ModuleId, NULL, NULL, 0);
     UT_SetDefaultReturnValue(UT_KEY(OS_TaskCreate), OS_ERROR);
-=======
-    UT_SetForceFail(UT_KEY(OS_TaskCreate), OS_ERROR);
->>>>>>> e198d3cb
     Id = CFE_ES_AppRecordGetID(UtAppRecPtr);
     CFE_ES_ProcessControlRequest(Id);
     UT_Report(__FILE__, __LINE__,
@@ -1604,12 +1600,8 @@
     ES_UT_SetupSingleAppId(CFE_ES_AppType_EXTERNAL, CFE_ES_AppState_RUNNING, NULL, &UtAppRecPtr, NULL);
     UtAppRecPtr->ControlReq.AppControlRequest =
         CFE_ES_RunStatus_SYS_RELOAD;
-<<<<<<< HEAD
     OS_ModuleLoad(&UtAppRecPtr->ModuleInfo.ModuleId, NULL, NULL, 0);
     UT_SetDefaultReturnValue(UT_KEY(OS_TaskCreate), OS_ERROR);
-=======
-    UT_SetForceFail(UT_KEY(OS_TaskCreate), OS_ERROR);
->>>>>>> e198d3cb
     Id = CFE_ES_AppRecordGetID(UtAppRecPtr);
     CFE_ES_ProcessControlRequest(Id);
     UT_Report(__FILE__, __LINE__,
@@ -1807,14 +1799,9 @@
     ES_UT_SetupSingleAppId(CFE_ES_AppType_EXTERNAL, CFE_ES_AppState_RUNNING, NULL, &UtAppRecPtr, NULL);
     ES_UT_SetupForOSCleanup();
 
-<<<<<<< HEAD
     OS_ModuleLoad(&UtAppRecPtr->ModuleInfo.ModuleId, NULL, NULL, 0);
     UT_SetDefaultReturnValue(UT_KEY(OS_TaskDelete), OS_ERROR);
     UT_SetDefaultReturnValue(UT_KEY(OS_close), OS_ERROR);
-=======
-    UT_SetForceFail(UT_KEY(OS_TaskDelete), OS_ERROR);
-    UT_SetForceFail(UT_KEY(OS_close), OS_ERROR);
->>>>>>> e198d3cb
     Id = CFE_ES_AppRecordGetID(UtAppRecPtr);
     UT_Report(__FILE__, __LINE__,
               CFE_ES_CleanUpApp(Id) == CFE_ES_APP_CLEANUP_ERR,
