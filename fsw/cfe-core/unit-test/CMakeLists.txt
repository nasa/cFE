##################################################################
#
# cFE unit test build recipe
#
# This CMake file contains the recipe for building the cFE unit tests.
# It is invoked from the parent directory when unit tests are enabled.
#
##################################################################
 
include_directories(${osal_MISSION_DIR}/ut_assert/inc)

# allow direct inclusion of module-private header files by UT code
# NOTE: this should be minimized and moved to a more targeted
# approach, where only each specific UT module does this.
include_directories(
      ${cfe-core_MISSION_DIR}/src/es
      ${cfe-core_MISSION_DIR}/src/evs
      ${cfe-core_MISSION_DIR}/src/sb
      ${cfe-core_MISSION_DIR}/src/tbl
      ${cfe-core_MISSION_DIR}/src/time
      ${cfe-core_MISSION_DIR}/src/fs
)

# CFE needs a supplemental test support hook library
add_library(ut_${CFE_CORE_TARGET}_support STATIC
    ut_support.c
    ut_osprintf_stubs.c
)

# For each core module, generate the associated unit test
# This is done by linking the stubs of every OTHER module with the
# UT version of the real module (compiled with coverage flags)
foreach(MODULE ${CFE_CORE_MODULES})

  set(CFE_MODULE_FILES)
  aux_source_directory(${cfe-core_MISSION_DIR}/src/${MODULE} CFE_MODULE_FILES)
  
  # Compile the unit(s) under test as an object library
  # this allows easy configuration of special flags and include paths
  # in particular this should use the UT_C_FLAGS for coverage instrumentation
  add_library(ut_cfe_${MODULE}_object OBJECT 
      ${CFE_MODULE_FILES})
  
  # Apply the UT_C_FLAGS to the units under test
  # This should enable coverage analysis on platforms that support this
  set_target_properties(ut_cfe_${MODULE}_object PROPERTIES
      COMPILE_FLAGS "${UT_C_FLAGS}")
        
  # For this object target only, the "override" includes should be injected
  # into the include path BEFORE any other include path.  This is so the
  # override will take precedence over any system-provided version.
  target_include_directories(ut_cfe_${MODULE}_object BEFORE PRIVATE
      ${CMAKE_CURRENT_SOURCE_DIR}/modules/inc/overrides)
        
  add_executable(${CFE_CORE_TARGET}_${MODULE}_UT 
    ${MODULE}_UT.c 
    $<TARGET_OBJECTS:ut_cfe_${MODULE}_object>)
  
  target_link_libraries(${CFE_CORE_TARGET}_${MODULE}_UT
<<<<<<< HEAD
        ut_${CFE_CORE_TARGET}_stubs
        ut_psp-${CFE_SYSTEM_PSPNAME}_stubs
        ut_osapi_stubs 
        ut_assert)
=======
        ut_${CFE_CORE_TARGET}_support
        ut_cfe-core_stubs
        ut_bsp)
    
  # Also add the C FLAGS to the link command    
  # This should enable coverage analysis on platforms that support this
  set_target_properties(${CFE_CORE_TARGET}_${MODULE}_UT PROPERTIES 
    LINK_FLAGS "${UT_C_FLAGS}")
        
>>>>>>> c476edae
  add_test(${CFE_CORE_TARGET}_${MODULE}_UT ${CFE_CORE_TARGET}_${MODULE}_UT)
  install(TARGETS ${CFE_CORE_TARGET}_${MODULE}_UT DESTINATION ${TGTNAME}/${UT_INSTALL_SUBDIR})
endforeach(MODULE ${CFE_CORE_MODULES})

# Generate the FS test input files
# As these are just arbitrary data, they only have to be present - they do not need to be updated 
execute_process(COMMAND gzip -c ${CMAKE_CURRENT_SOURCE_DIR}/fs_UT.c OUTPUT_FILE ${CMAKE_CURRENT_BINARY_DIR}/fs_test.gz)
file(WRITE ${CMAKE_CURRENT_BINARY_DIR}/fs_test.nongz "This is an ordinary file\n")

<|MERGE_RESOLUTION|>--- conflicted
+++ resolved
@@ -57,22 +57,15 @@
     $<TARGET_OBJECTS:ut_cfe_${MODULE}_object>)
   
   target_link_libraries(${CFE_CORE_TARGET}_${MODULE}_UT
-<<<<<<< HEAD
-        ut_${CFE_CORE_TARGET}_stubs
-        ut_psp-${CFE_SYSTEM_PSPNAME}_stubs
-        ut_osapi_stubs 
-        ut_assert)
-=======
         ut_${CFE_CORE_TARGET}_support
         ut_cfe-core_stubs
-        ut_bsp)
+        ut_assert)
     
   # Also add the C FLAGS to the link command    
   # This should enable coverage analysis on platforms that support this
   set_target_properties(${CFE_CORE_TARGET}_${MODULE}_UT PROPERTIES 
     LINK_FLAGS "${UT_C_FLAGS}")
-        
->>>>>>> c476edae
+
   add_test(${CFE_CORE_TARGET}_${MODULE}_UT ${CFE_CORE_TARGET}_${MODULE}_UT)
   install(TARGETS ${CFE_CORE_TARGET}_${MODULE}_UT DESTINATION ${TGTNAME}/${UT_INSTALL_SUBDIR})
 endforeach(MODULE ${CFE_CORE_MODULES})
