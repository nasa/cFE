--- conflicted
+++ resolved
@@ -5136,11 +5136,7 @@
                 }
                 else
                 {
-<<<<<<< HEAD
                     ExpRtn = 10;
-=======
-                    ExpRtn = 6;
->>>>>>> f26f323d
                     ActRtn = UT_GetNumEventsSent();
 
                     if (ActRtn != ExpRtn)
@@ -5559,7 +5555,6 @@
 } /* end Test_Unsubscribe_NoMatch */
 
 /*
-<<<<<<< HEAD
 ** Test message unsubscription response to enabling/disabling subscription
 ** reporting
 */
@@ -5658,8 +5653,6 @@
 } /* end Test_Unsubscribe_SubscriptionReporting */
 
 /*
-=======
->>>>>>> f26f323d
 ** Test message unsubscription response to an invalid pipe ID
 */
 void Test_Unsubscribe_InvalidPipe(void)
