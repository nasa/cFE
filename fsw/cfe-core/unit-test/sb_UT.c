--- conflicted
+++ resolved
@@ -150,15 +150,7 @@
 */
 void Test_SB_CCSDSSecHdr_Macros(void)
 {
-<<<<<<< HEAD
     CFE_SB_CmdHdr_t NoParamPkt;
-=======
-    CCSDS_CommandPacket_t NoParamPkt;
-    
-    uint32 ExpRtn;
-    uint32 ActRtn;
-    uint32 TestStat = CFE_PASS;
->>>>>>> 4c392ccf
 
     START();
 
@@ -437,12 +429,7 @@
     UT_SetDeferredRetcode(UT_KEY(CFE_EVS_SendEvent), 1, ForcedRtnVal);
     ASSERT_EQ(CFE_SB_AppInit(), ForcedRtnVal);
 
-<<<<<<< HEAD
-    EVTCNT(5);
-=======
-    ExpRtn = 7;
-    ActRtn = UT_GetNumEventsSent();
->>>>>>> 4c392ccf
+    EVTCNT(7);
 
     TEARDOWN(CFE_SB_DeletePipe(CFE_SB.CmdPipe));
 
@@ -525,24 +512,12 @@
 
     START();
 
-<<<<<<< HEAD
 	SB_ResetUnitTest();
     UT_SetDeferredRetcode(UT_KEY(CFE_ES_GetPoolBuf), 3, ForcedRtnVal);
-=======
-    SB_ResetUnitTest();
-    UT_SetDeferredRetcode(UT_KEY(CFE_ES_GetPoolBuf), 4, ForcedRtnVal);
-    ExpRtn = ForcedRtnVal;
-    ActRtn = CFE_SB_AppInit();
->>>>>>> 4c392ccf
 
     ASSERT_EQ(CFE_SB_AppInit(), ForcedRtnVal);
 
-<<<<<<< HEAD
-    EVTCNT(5);
-=======
-    ExpRtn = 7;
-    ActRtn = UT_GetNumEventsSent();
->>>>>>> 4c392ccf
+    EVTCNT(7);
 
     TEARDOWN(CFE_SB_DeletePipe(PipeId));
 
@@ -564,12 +539,7 @@
 
     ASSERT_EQ(CFE_SB_AppInit(), ForcedRtnVal);
 
-<<<<<<< HEAD
-    EVTCNT(5);
-=======
-    ExpRtn = 7;
-    ActRtn = UT_GetNumEventsSent();
->>>>>>> 4c392ccf
+    EVTCNT(7);
 
     TEARDOWN(CFE_SB_DeletePipe(PipeId));
 
@@ -601,13 +571,8 @@
     SB_ResetUnitTest();
     UT_SetDeferredRetcode(UT_KEY(OS_QueueGet), 1, -1);
     CFE_SB_TaskMain();
-<<<<<<< HEAD
-=======
-    ExpRtn = 10;
-    ActRtn = UT_GetNumEventsSent();
->>>>>>> 4c392ccf
-
-    EVTCNT(8);
+
+    EVTCNT(10);
 
     EVTSENT(CFE_SB_INIT_EID);
 
@@ -630,13 +595,8 @@
     SB_ResetUnitTest();
     UT_SetDeferredRetcode(UT_KEY(CFE_ES_PutPoolBuf), 1, -1);
     CFE_SB_TaskMain();
-<<<<<<< HEAD
-=======
-    ExpRtn = 7;
-    ActRtn = UT_GetNumEventsSent();
->>>>>>> 4c392ccf
-
-    EVTCNT(5);
+
+    EVTCNT(7);
 
     TEARDOWN(CFE_SB_DeletePipe(PipeId));
     REPORT();
@@ -780,12 +740,7 @@
 
     CFE_SB_ProcessCmdPipePkt();
 
-<<<<<<< HEAD
-    EVTCNT(9);
-=======
-    ExpRtn = 12;
-    ActRtn = UT_GetNumEventsSent();
->>>>>>> 4c392ccf
+    EVTCNT(12);
 
     EVTSENT(CFE_SB_INIT_EID);
 
@@ -893,12 +848,7 @@
 
     ASSERT_EQ(CFE_SB_SendRtgInfo("RoutingTstFile"), CFE_SB_FILE_IO_ERR);
 
-<<<<<<< HEAD
-    EVTCNT(9);
-=======
-    ExpRtn = 11;
-    ActRtn = UT_GetNumEventsSent();
->>>>>>> 4c392ccf
+    EVTCNT(11);
 
     EVTSENT(CFE_SB_PIPE_ADDED_EID);
 
@@ -1230,15 +1180,9 @@
     START();
 
     SB_ResetUnitTest();
-<<<<<<< HEAD
     SETUP(CFE_SB_CreatePipe(&PipeId, PipeDepth, "EnRouteTestPipe"));
     SETUP(CFE_SB_Subscribe(MsgId, PipeId));
-    CFE_SB_InitMsg(&EnDisRouteCmd, CFE_SB_CMD_MID,
-=======
-    CFE_SB_CreatePipe(&PipeId, PipeDepth, "EnRouteTestPipe");
-    CFE_SB_Subscribe(MsgId, PipeId);
     CFE_SB_InitMsg(&EnDisRouteCmd, CFE_SB_ValueToMsgId(CFE_SB_CMD_MID),
->>>>>>> 4c392ccf
                    sizeof(EnDisRouteCmd), true);
     CFE_SB_SetCmdCode((CFE_SB_MsgPtr_t) &EnDisRouteCmd,
                       CFE_SB_ENABLE_ROUTE_CC);
@@ -1275,17 +1219,10 @@
     START();
 
     SB_ResetUnitTest();
-<<<<<<< HEAD
     SETUP(CFE_SB_CreatePipe(&PipeId1, PipeDepth, "EnRouteTestPipe1"));
     SETUP(CFE_SB_CreatePipe(&PipeId2, PipeDepth, "EnRouteTestPipe2"));
     SETUP(CFE_SB_Subscribe(MsgId, PipeId1));
-    CFE_SB_InitMsg(&EnDisRouteCmd, CFE_SB_CMD_MID,
-=======
-    CFE_SB_CreatePipe(&PipeId1, PipeDepth, "EnRouteTestPipe1");
-    CFE_SB_CreatePipe(&PipeId2, PipeDepth, "EnRouteTestPipe2");
-    CFE_SB_Subscribe(MsgId, PipeId1);
     CFE_SB_InitMsg(&EnDisRouteCmd, CFE_SB_ValueToMsgId(CFE_SB_CMD_MID),
->>>>>>> 4c392ccf
                    sizeof(EnDisRouteCmd), true);
     CFE_SB_SetCmdCode((CFE_SB_MsgPtr_t) &EnDisRouteCmd,
                       CFE_SB_ENABLE_ROUTE_CC);
@@ -1402,15 +1339,9 @@
     START();
 
     SB_ResetUnitTest();
-<<<<<<< HEAD
     SETUP(CFE_SB_CreatePipe(&PipeId, PipeDepth, "DisRouteTestPipe"));
     SETUP(CFE_SB_Subscribe(MsgId, PipeId));
-    CFE_SB_InitMsg(&EnDisRouteCmd, CFE_SB_CMD_MID,
-=======
-    CFE_SB_CreatePipe(&PipeId, PipeDepth, "DisRouteTestPipe");
-    CFE_SB_Subscribe(MsgId, PipeId);
     CFE_SB_InitMsg(&EnDisRouteCmd, CFE_SB_ValueToMsgId(CFE_SB_CMD_MID),
->>>>>>> 4c392ccf
                    sizeof(EnDisRouteCmd), true);
     CFE_SB_SetCmdCode((CFE_SB_MsgPtr_t) &EnDisRouteCmd,
                       CFE_SB_DISABLE_ROUTE_CC);
@@ -1445,17 +1376,10 @@
     START();
 
     SB_ResetUnitTest();
-<<<<<<< HEAD
     SETUP(CFE_SB_CreatePipe(&PipeId1, PipeDepth, "DisRouteTestPipe1"));
     SETUP(CFE_SB_CreatePipe(&PipeId2, PipeDepth, "DisRouteTestPipe2"));
     SETUP(CFE_SB_Subscribe(MsgId, PipeId1));
-    CFE_SB_InitMsg(&EnDisRouteCmd, CFE_SB_CMD_MID,
-=======
-    CFE_SB_CreatePipe(&PipeId1, PipeDepth, "DisRouteTestPipe1");
-    CFE_SB_CreatePipe(&PipeId2, PipeDepth, "DisRouteTestPipe2");
-    CFE_SB_Subscribe(MsgId, PipeId1);
     CFE_SB_InitMsg(&EnDisRouteCmd, CFE_SB_ValueToMsgId(CFE_SB_CMD_MID),
->>>>>>> 4c392ccf
                    sizeof(EnDisRouteCmd), true);
     CFE_SB_SetCmdCode((CFE_SB_MsgPtr_t) &EnDisRouteCmd,
                       CFE_SB_DISABLE_ROUTE_CC);
@@ -1621,58 +1545,7 @@
         if (i != CFE_SB_ALLSUBS_TLM_MID)
         {
             NumEvts += 2;
-<<<<<<< HEAD
-            SETUP(CFE_SB_Subscribe(i, PipeId1));
-=======
-            ActRtn = CFE_SB_Subscribe(CFE_SB_ValueToMsgId(i), PipeId1);
-            ExpRtn = CFE_SUCCESS;
-
-            if (ActRtn != ExpRtn)
-            {
-                snprintf(cMsg, UT_MAX_MESSAGE_LENGTH,
-                         "Unexpected return subscribing in SendPrevSubs Test, "
-                           "i=%d, exp=0x%lx, act=0x%lx",
-                         (int) i, (unsigned long) ExpRtn, (unsigned long) ActRtn);
-                UT_Text(cMsg);
-                TestStat = CFE_FAIL;
-            }
-        }
-    }
-
-    CFE_SB_SubscribeLocal(MsgId, PipeId2, MsgLim);
-    CFE_SB_ProcessCmdPipePkt();
-    NumEvts += 8;  /* +2 for the subscribe, +6 for the SEND_PREV_SUBS_CC */
-    ExpRtn = NumEvts;
-    ActRtn = UT_GetNumEventsSent();
-
-    if (ActRtn != ExpRtn)
-    {
-        snprintf(cMsg, UT_MAX_MESSAGE_LENGTH,
-                 "Unexpected rtn from UT_GetNumEventsSent, exp=%lx, act=%lx",
-                 (unsigned long) ExpRtn, (unsigned long) ActRtn);
-        UT_Text(cMsg);
-        TestStat = CFE_FAIL;
-    }
-
-    /* Round out the number to three full pkts in order to test branch path
-     * coverage, MSGID 0x0D was skipped in previous subscription loop
-     */
-    for (; i < CFE_SB_SUB_ENTRIES_PER_PKT * 3; i++)
-    {
-        ActRtn = CFE_SB_Subscribe(CFE_SB_ValueToMsgId(i), PipeId1);
-        ExpRtn = CFE_SUCCESS;
-        NumEvts += 2;
-
-        if (ActRtn != ExpRtn)
-        {
-            snprintf(cMsg, UT_MAX_MESSAGE_LENGTH,
-                     "Unexpected return subscribing in SendPrevSubs Test, "
-                       "i=%ld, exp=0x%lx, act=0x%lx",
-                     (unsigned long) i, (unsigned long) ExpRtn,
-                     (unsigned long) ActRtn);
-            UT_Text(cMsg);
-            TestStat = CFE_FAIL;
->>>>>>> 4c392ccf
+            SETUP(CFE_SB_Subscribe(CFE_SB_ValueToMsgId(i), PipeId1));
         }
     }
 
@@ -2207,25 +2080,17 @@
 void Test_DeletePipe_WithAppid(void)
 {
     CFE_SB_PipeId_t PipedId;
-<<<<<<< HEAD
     uint32			AppId = 0;
-=======
-    CFE_SB_MsgId_t  MsgId0 = SB_UT_CMD_MID1;
-    CFE_SB_MsgId_t  MsgId1 = SB_UT_CMD_MID2;
-    CFE_SB_MsgId_t  MsgId2 = SB_UT_CMD_MID3;
-    CFE_SB_MsgId_t  MsgId3 = SB_UT_CMD_MID4;
-    uint32          AppId = 0;
->>>>>>> 4c392ccf
     uint16          PipeDepth = 10;
 
     START();
 
     SB_ResetUnitTest();
     SETUP(CFE_SB_CreatePipe(&PipedId, PipeDepth, "TestPipe"));
-    SETUP(CFE_SB_Subscribe(SB_UT_CMD_MID + 1, PipedId));
-    SETUP(CFE_SB_Subscribe(SB_UT_CMD_MID + 2, PipedId));
-    SETUP(CFE_SB_Subscribe(SB_UT_CMD_MID + 3, PipedId));
-    SETUP(CFE_SB_Subscribe(SB_UT_CMD_MID + 4, PipedId));
+    SETUP(CFE_SB_Subscribe(SB_UT_CMD_MID1, PipedId));
+    SETUP(CFE_SB_Subscribe(SB_UT_CMD_MID2, PipedId));
+    SETUP(CFE_SB_Subscribe(SB_UT_CMD_MID3, PipedId));
+    SETUP(CFE_SB_Subscribe(SB_UT_CMD_MID4, PipedId));
 
     ASSERT(CFE_SB_DeletePipeWithAppId(PipedId, AppId));
 
@@ -2576,14 +2441,7 @@
 void Test_Subscribe_InvalidPipeId(void)
 {
     CFE_SB_PipeId_t PipeId = 2;
-<<<<<<< HEAD
-    CFE_SB_MsgId_t  MsgId = CFE_PLATFORM_SB_HIGHEST_VALID_MSGID + 1;
-=======
     CFE_SB_MsgId_t  MsgId = SB_UT_ALTERNATE_INVALID_MID;
-    int32           ExpRtn;
-    int32           ActRtn;
-    int32           TestStat = CFE_PASS;
->>>>>>> 4c392ccf
 
     START();
 
@@ -2770,18 +2628,13 @@
 
     for (i = 0; i < CFE_PLATFORM_SB_MAX_MSG_IDS + 1; i++)
     {
-<<<<<<< HEAD
-=======
-        ActRtn = CFE_SB_Subscribe(CFE_SB_ValueToMsgId(i), PipeId2);
->>>>>>> 4c392ccf
-
         if (i < CFE_PLATFORM_SB_MAX_MSG_IDS)
         {
-            SETUP(CFE_SB_Subscribe(i, PipeId2));
+            SETUP(CFE_SB_Subscribe(CFE_SB_ValueToMsgId(i), PipeId2));
         }
         else
         {
-            ASSERT_EQ(CFE_SB_Subscribe(i, PipeId2), CFE_SB_MAX_MSGS_MET);
+            ASSERT_EQ(CFE_SB_Subscribe(CFE_SB_ValueToMsgId(i), PipeId2), CFE_SB_MAX_MSGS_MET);
         }
     }
 
@@ -3037,15 +2890,8 @@
     START();
 
     SB_ResetUnitTest();
-<<<<<<< HEAD
     SETUP(CFE_SB_CreatePipe(&TestPipe, PipeDepth, "TestPipe"));
     SETUP(CFE_SB_Subscribe(MsgId, TestPipe));
-=======
-    CFE_SB_CreatePipe(&TestPipe, PipeDepth, "TestPipe");
-    CFE_SB_Subscribe(MsgId, TestPipe);
-    ExpRtn = CFE_SUCCESS;
-    ActRtn = CFE_SB_UnsubscribeLocal(SB_UT_LAST_VALID_MID, TestPipe);
->>>>>>> 4c392ccf
 
     ASSERT(CFE_SB_UnsubscribeLocal(CFE_PLATFORM_SB_HIGHEST_VALID_MSGID, TestPipe));
 
@@ -3074,29 +2920,13 @@
     SETUP(CFE_SB_CreatePipe(&TestPipe, PipeDepth, "TestPipe"));
 
     /* Perform test using a bad message ID */
-<<<<<<< HEAD
-    ASSERT_EQ(CFE_SB_Unsubscribe(CFE_PLATFORM_SB_HIGHEST_VALID_MSGID + 1, TestPipe), CFE_SB_BAD_ARGUMENT);
-=======
-    ExpRtn = CFE_SB_BAD_ARGUMENT;
-    ActRtn = CFE_SB_Unsubscribe(SB_UT_ALTERNATE_INVALID_MID, TestPipe);
-
-    if (ActRtn != ExpRtn)
-    {
-        snprintf(cMsg, UT_MAX_MESSAGE_LENGTH,
-                 "Unexpected return in invalid param (MsgId) unsubscribe "
-                   "test, exp=0x%lx, act=0x%lx",
-                 (unsigned long) ExpRtn, (unsigned long) ActRtn);
-        UT_Text(cMsg);
-        TestStat = CFE_FAIL;
-    }
->>>>>>> 4c392ccf
+    ASSERT_EQ(CFE_SB_Unsubscribe(SB_UT_ALTERNATE_INVALID_MID, TestPipe), CFE_SB_BAD_ARGUMENT);
 
     /* Get the caller's Application ID */
     ASSERT(CFE_ES_GetAppID(&CallerId));
 
-<<<<<<< HEAD
     /* Perform test using a bad scope value */
-    ASSERT_EQ(CFE_SB_UnsubscribeFull(0, TestPipe, CFE_SB_LOCAL + 1, CallerId), CFE_SB_BAD_ARGUMENT);
+    ASSERT_EQ(CFE_SB_UnsubscribeFull(SB_UT_FIRST_VALID_MID, TestPipe, CFE_SB_LOCAL + 1, CallerId), CFE_SB_BAD_ARGUMENT);
 
     /* Perform test using an invalid pipe ID for branch path coverage.
      * This situation cannot happen in normal circumstances since the
@@ -3106,74 +2936,7 @@
     SavedPipeId = CFE_SB.PipeTbl[0].PipeId;
     CFE_SB.PipeTbl[0].PipeId = CFE_PLATFORM_SB_MAX_PIPES;
     CFE_SB.PipeTbl[0].InUse = 1;
-    ASSERT_EQ(CFE_SB_Unsubscribe(0, CFE_PLATFORM_SB_MAX_PIPES), CFE_SB_BAD_ARGUMENT);
-=======
-    if (ActRtn != ExpRtn)
-    {
-        snprintf(cMsg, UT_MAX_MESSAGE_LENGTH,
-                 "Unexpected return from GetAppID in unsubscribe test, "
-                   "exp=0x%lx, act=0x%lx",
-                 (unsigned long) ExpRtn, (unsigned long) ActRtn);
-        UT_Text(cMsg);
-        TestStat = CFE_FAIL;
-    }
-    else
-    {
-        /* Perform test using a bad scope value */
-        ExpRtn = CFE_SB_BAD_ARGUMENT;
-        ActRtn = CFE_SB_UnsubscribeFull(SB_UT_FIRST_VALID_MID, TestPipe, CFE_SB_LOCAL + 1,
-                                        CallerId);
-
-        if (ActRtn != ExpRtn)
-        {
-            snprintf(cMsg, UT_MAX_MESSAGE_LENGTH,
-                     "Unexpected return in invalid param (Scope) unsubscribe "
-                       "test, exp=0x%lx, act=0x%lx",
-                     (unsigned long) ExpRtn, (unsigned long) ActRtn);
-            UT_Text(cMsg);
-            TestStat = CFE_FAIL;
-        }
-        else
-        {
-            /* Perform test using an invalid pipe ID for branch path coverage.
-             * This situation cannot happen in normal circumstances since the
-             * bad pipe ID is caught by CFE_SB_GetPipeIdx() before it gets to
-             * CFE_SB_ValidatePipeId()
-             */
-            ExpRtn = CFE_SB_BAD_ARGUMENT;
-            SavedPipeId = CFE_SB.PipeTbl[0].PipeId;
-            CFE_SB.PipeTbl[0].PipeId = CFE_PLATFORM_SB_MAX_PIPES;
-            CFE_SB.PipeTbl[0].InUse = 1;
-            ActRtn = CFE_SB_Unsubscribe(SB_UT_FIRST_VALID_MID, CFE_PLATFORM_SB_MAX_PIPES);
-
-            if (ActRtn != ExpRtn)
-            {
-                snprintf(cMsg, UT_MAX_MESSAGE_LENGTH,
-                         "Unexpected return in invalid param (PipeId) "
-                           "unsubscribe test, exp=0x%lx, act=0x%lx",
-                         (unsigned long) ExpRtn, (unsigned long) ActRtn);
-                UT_Text(cMsg);
-                TestStat = CFE_FAIL;
-            }
-
-            /* We must restore the old value so CFE_SB_DeletePipe() works */
-            CFE_SB.PipeTbl[0].PipeId = SavedPipeId;
-
-            ExpRtn = 4;
-            ActRtn = UT_GetNumEventsSent();
-
-            if (ActRtn != ExpRtn)
-            {
-                snprintf(cMsg, UT_MAX_MESSAGE_LENGTH,
-                         "Unexpected rtn from UT_GetNumEventsSent, "
-                           "exp=%lx, act=%lx",
-                         (unsigned long) ExpRtn, (unsigned long) ActRtn);
-                UT_Text(cMsg);
-                TestStat = CFE_FAIL;
-            }
-        }
-    }
->>>>>>> 4c392ccf
+    ASSERT_EQ(CFE_SB_Unsubscribe(SB_UT_FIRST_VALID_MID, CFE_PLATFORM_SB_MAX_PIPES), CFE_SB_BAD_ARGUMENT);
 
     /* We must restore the old value so CFE_SB_DeletePipe() works */
     CFE_SB.PipeTbl[0].PipeId = SavedPipeId;
@@ -3200,17 +2963,10 @@
     START();
 
     SB_ResetUnitTest();
-<<<<<<< HEAD
     SETUP(CFE_SB_CreatePipe(&TestPipe, PipeDepth, "TestPipe"));
     SETUP(CFE_SB_Subscribe(MsgId, TestPipe));
-=======
-    CFE_SB_CreatePipe(&TestPipe, PipeDepth, "TestPipe");
-    CFE_SB_Subscribe(MsgId, TestPipe);
-    ExpRtn = CFE_SUCCESS;
-    ActRtn = CFE_SB_Unsubscribe(SB_UT_TLM_MID1, TestPipe);
->>>>>>> 4c392ccf
-
-    ASSERT(CFE_SB_Unsubscribe(MsgId + 1, TestPipe));
+
+    ASSERT(CFE_SB_Unsubscribe(SB_UT_TLM_MID1, TestPipe));
 
     /* Get index into routing table */
     Idx = CFE_SB_GetRoutingTblIdx(CFE_SB_ConvertMsgIdtoMsgKey(MsgId));
@@ -3452,15 +3208,8 @@
     SB_ResetUnitTest();
     CFE_SB_InitMsg(&TlmPkt, SB_UT_ALTERNATE_INVALID_MID,
                    sizeof(TlmPkt), true);
-<<<<<<< HEAD
-
-    CFE_SB_SetMsgId(TlmPktPtr, 0xFFFF);
-=======
-    
     CFE_SB_SetMsgId(TlmPktPtr, CFE_SB_INVALID_MSG_ID);
->>>>>>> 4c392ccf
-
-
+  
     CCSDS_WR_APID(TlmPktPtr->Hdr, 0x7FF );
 
 #ifdef MESSAGE_FORMAT_IS_CCSDS_VER_2
@@ -4343,48 +4092,17 @@
     CFE_SB_SenderId_t *GLSPtr;
     uint32            PipeDepth = 10;
 
-<<<<<<< HEAD
     START();
 
     SB_ResetUnitTest();
     SETUP(CFE_SB_CreatePipe(&PipeId, PipeDepth, "RcvMsgTestPipe"));
-=======
-#ifdef UT_VERBOSE
-    UT_Text("Begin Test for GetLastSender No Valid Sender");
-#endif
-
-    SB_ResetUnitTest();
-    CFE_SB_CreatePipe(&PipeId, PipeDepth, "RcvMsgTestPipe");
-    ActRtn = CFE_SB_GetLastSenderId(&GLSPtr, PipeId);
-    ExpRtn = CFE_SB_NO_MSG_RECV;
-
-    if (ActRtn != ExpRtn)
-    {
-        snprintf(cMsg, UT_MAX_MESSAGE_LENGTH,
-                 "Unexpected return in GetLastSenderId No Valid Sender test, "
-                   "exp=0x%lx, act=0x%lx",
-                 (unsigned long) ExpRtn, (unsigned long) ActRtn);
-        UT_Text(cMsg);
-        TestStat = CFE_FAIL;
-    }
-
-    ExpRtn = 1;
-    ActRtn = UT_GetNumEventsSent();
-
-    if (ActRtn != ExpRtn)
-    {
-        snprintf(cMsg, UT_MAX_MESSAGE_LENGTH,
-                 "Unexpected rtn from UT_GetNumEventsSent, exp=%ld, act=%ld",
-                 (long) ExpRtn, (long) ActRtn);
-        UT_Text(cMsg);
-        TestStat = CFE_FAIL;
-    }
-
-    CFE_SB_DeletePipe(PipeId);
-    UT_Report(__FILE__, __LINE__,
-              TestStat, "Test_RcvMsg_API",
-              "GetLastSenderId No Valid Sender test");
-
+    ASSERT_EQ(CFE_SB_GetLastSenderId(&GLSPtr, PipeId), CFE_SB_NO_MSG_RECV);
+
+    EVTCNT(1);
+  
+    TEARDOwN(CFE_SB_DeletePipe(PipeId));
+
+    REPORT();
 } /* end Test_RcvMsg_GetLastSenderNoValidSender */
 
 
@@ -4399,32 +4117,18 @@
     CFE_SB_MsgPtr_t    TlmPktPtr = (CFE_SB_MsgPtr_t) &TlmPkt;
     CFE_SB_MsgPtr_t    PtrToMsg;
     uint32             PipeDepth = 10;
-    int32              ExpRtn;
-    int32              ActRtn;
-    int32              TestStat = CFE_PASS;
-
-#ifdef UT_VERBOSE
-    UT_Text("Begin Test for GetLastSender Success");
-#endif
-
-    SB_ResetUnitTest();
-    CFE_SB_CreatePipe(&PipeId, PipeDepth, "RcvMsgTestPipe");
+
+    START();
+  
+    SB_ResetUnitTest();
+    SETUP(CFE_SB_CreatePipe(&PipeId, PipeDepth, "RcvMsgTestPipe"));
     CFE_SB_InitMsg(&TlmPkt, SB_UT_TLM_MID, sizeof(TlmPkt), true);
-    CFE_SB_Subscribe(SB_UT_TLM_MID, PipeId);
-    CFE_SB_SendMsg(TlmPktPtr);
-    CFE_SB_RcvMsg(&PtrToMsg, PipeId,CFE_SB_PEND_FOREVER);
-    ActRtn = CFE_SB_GetLastSenderId(&GLSPtr, PipeId);
-    ExpRtn = CFE_SUCCESS;
->>>>>>> 4c392ccf
-
+    SETUP(CFE_SB_Subscribe(SB_UT_TLM_MID, PipeId));
+    SETUP(CFE_SB_SendMsg(TlmPktPtr));
+    SETUP(CFE_SB_RcvMsg(&PtrToMsg, PipeId,CFE_SB_PEND_FOREVER));
     ASSERT(CFE_SB_GetLastSenderId(&GLSPtr, PipeId));
 
-<<<<<<< HEAD
-    EVTCNT(1);
-=======
-    ExpRtn = 3;
-    ActRtn = UT_GetNumEventsSent();
->>>>>>> 4c392ccf
+    EVTCNT(3);
 
     TEARDOWN(CFE_SB_DeletePipe(PipeId));
 
@@ -4504,20 +4208,8 @@
     SETUP(CFE_SB_Subscribe(MsgId, PipeId));
     SETUP(CFE_SB_SendMsg(TlmPktPtr));
 
-<<<<<<< HEAD
     ASSERT(CFE_SB_RcvMsg(&PtrToMsg, PipeId, CFE_SB_PEND_FOREVER));
-=======
-    if (PtrToMsg != NULL)
-    {
-        snprintf(cMsg, UT_MAX_MESSAGE_LENGTH,
-                 "Received Msg 0x%x",
-                 (unsigned int)CFE_SB_MsgIdToValue(CFE_SB_GetMsgId(PtrToMsg)));
-#ifdef UT_VERBOSE
-        UT_Text(cMsg);
-#endif
-    }
->>>>>>> 4c392ccf
-
+  
     ASSERT_TRUE(PtrToMsg != NULL);
 
     EVTCNT(3);
@@ -4647,13 +4339,8 @@
 
     /* Set entire cmd packet to all f's */
     memset(SBCmdPtr, 0xff, sizeof(SBCmd));
-<<<<<<< HEAD
-    CFE_SB_InitMsg(SBCmdPtr, CFE_SB_CMD_MID, sizeof(SBCmd), true);
+    CFE_SB_InitMsg(SBCmdPtr, CFE_SB_ValueToMsgId(CFE_SB_CMD_MID), sizeof(SBCmd), true);
     ASSERT_TRUE(SBCmd.Cmd32Param1 == 0 &&
-=======
-    CFE_SB_InitMsg(SBCmdPtr, CFE_SB_ValueToMsgId(CFE_SB_CMD_MID), sizeof(SBCmd), true);
-    result = SBCmd.Cmd32Param1 == 0 &&
->>>>>>> 4c392ccf
              SBCmd.Cmd16Param1 == 0 &&
              SBCmd.Cmd16Param2 == 0 &&
              SBCmd.Cmd8Param1 == 0 &&
@@ -4684,19 +4371,11 @@
              SBCmd.Cmd8Param1 == 0xff &&
              SBCmd.Cmd8Param2 == 0xff &&
              SBCmd.Cmd8Param3 == 0xff &&
-<<<<<<< HEAD
              SBCmd.Cmd8Param4 == 0xff);
 
-    CFE_SB_InitMsg(SBCmdPtr, CFE_SB_CMD_MID, sizeof(SBCmd), false);
-
-    REPORT();
-=======
-             SBCmd.Cmd8Param4 == 0xff;
     CFE_SB_InitMsg(SBCmdPtr, CFE_SB_ValueToMsgId(CFE_SB_CMD_MID), sizeof(SBCmd), false);
-    UT_Report(__FILE__, __LINE__,
-              result, "SB_TestInitMsg_False",
-              "Leave message content");
->>>>>>> 4c392ccf
+
+    REPORT();
 } /* end Test_CFE_SB_InitMsg_False */
 
 /*
@@ -4897,11 +4576,7 @@
     SB_UT_Test_Cmd_t SBCmd;
     CFE_SB_MsgPtr_t  SBCmdPtr = (CFE_SB_MsgPtr_t) &SBCmd;
     CFE_SB_MsgId_t   MsgIdReturned;
-<<<<<<< HEAD
-=======
     CFE_SB_MsgId_t   MsgIdSet;
-    uint32           TestStat;
->>>>>>> 4c392ccf
     uint32           i;
 
     START();
@@ -4938,17 +4613,11 @@
     /* Looping through every value from 0 to 0xffff */
     for (i = 0; i <= 0xFFFF; i++)
     {
-<<<<<<< HEAD
-        CFE_SB_SetMsgId(SBCmdPtr, i);
-
-        if (CFE_SB_GetMsgId(SBCmdPtr) != i)
-=======
         MsgIdSet = CFE_SB_ValueToMsgId(i);
         CFE_SB_SetMsgId(SBCmdPtr, MsgIdSet);
         MsgIdReturned = CFE_SB_GetMsgId(SBCmdPtr);
         
         if (!CFE_SB_MsgId_Equal(MsgIdReturned, MsgIdSet))
->>>>>>> 4c392ccf
         {
             break;
         }
@@ -5917,33 +5586,18 @@
     SB_ResetUnitTest();
 
     /* Validate Msg Id */
-<<<<<<< HEAD
-    MsgId = CFE_PLATFORM_SB_HIGHEST_VALID_MSGID;
+    MsgId = SB_UT_LAST_VALID_MID;
     CFE_SB_ValidateMsgId(MsgId);
 
     REPORT();
 
     START();
-=======
-    MsgId = SB_UT_LAST_VALID_MID;
-    ActualReturn = CFE_SB_ValidateMsgId(MsgId);
->>>>>>> 4c392ccf
 
     /* Test for invalid msg id */
-<<<<<<< HEAD
-    MsgId = CFE_PLATFORM_SB_HIGHEST_VALID_MSGID + 1;
+    MsgId = SB_UT_ALTERNATE_INVALID_MID;
     CFE_SB_ValidateMsgId(MsgId);
 
     REPORT();
-=======
-    MsgId = SB_UT_ALTERNATE_INVALID_MID;
-    ActualReturn = CFE_SB_ValidateMsgId(MsgId);
-    
-    UT_Report(__FILE__, __LINE__,
-              ActualReturn == CFE_SB_FAILED,
-              "CFE_SB_ValidateMsgId",
-              "Testing validation for an invalid MsgId");
->>>>>>> 4c392ccf
 }
 
 /*
@@ -6025,18 +5679,9 @@
     START();
 
     SB_ResetUnitTest();
-<<<<<<< HEAD
     UT_SetDeferredRetcode(UT_KEY(OS_MutSemTake), 1, CFE_OS_SEM_FAILURE);
     UT_SetDeferredRetcode(UT_KEY(OS_MutSemGive), 2, CFE_OS_SEM_FAILURE);
     SETUP(CFE_SB_CreatePipe(&PipeId, PipeDepth, "TestPipe"));
-=======
-    UT_SetDeferredRetcode(UT_KEY(OS_MutSemTake), 1, OS_SEM_FAILURE);
-    UT_SetDeferredRetcode(UT_KEY(OS_MutSemGive), 2, OS_SEM_FAILURE);
-    CFE_SB_CreatePipe(&PipeId, PipeDepth, "TestPipe");
-    CFE_SB_Subscribe(MsgId, PipeId);
-    ExpRtn = 3;
-    ActRtn = UT_GetNumEventsSent();
->>>>>>> 4c392ccf
 
     ASSERT(CFE_SB_Subscribe(MsgId, PipeId));
 
@@ -6124,14 +5769,8 @@
 
     SB_ResetUnitTest();
     CFE_SB.StatTlmMsg.Payload.MemInUse = 0;
-<<<<<<< HEAD
     CFE_SB.StatTlmMsg.Payload.PeakMemInUse = sizeof(CFE_SB_BufferD_t) * 4;
-    bd = CFE_SB_GetBufferFromPool(0, 0);
-=======
-    CFE_SB.StatTlmMsg.Payload.PeakMemInUse = ExpRtn;
     bd = CFE_SB_GetBufferFromPool(SB_UT_FIRST_VALID_MID, 0);
-    ActRtn = CFE_SB.StatTlmMsg.Payload.PeakMemInUse;
->>>>>>> 4c392ccf
 
     ASSERT_EQ(CFE_SB.StatTlmMsg.Payload.PeakMemInUse, sizeof(CFE_SB_BufferD_t) * 4);
 
@@ -6201,27 +5840,8 @@
     /* Reset the pipe ID and delete the pipe */
     CFE_SB.PipeTbl[0].PipeId = 0;
 
-<<<<<<< HEAD
-    ASSERT_EQ(CFE_SB_SubscribeFull(0 ,0, CFE_SB_Default_Qos,
+    ASSERT_EQ(CFE_SB_SubscribeFull(SB_UT_FIRST_VALID_MID ,0, CFE_SB_Default_Qos,
                                   CFE_PLATFORM_SB_DEFAULT_MSG_LIMIT, 2), CFE_SB_BAD_ARGUMENT);
-=======
-    TestStat = CFE_PASS;
-    ExpRtn = CFE_SB_BAD_ARGUMENT;
-    ActRtn = CFE_SB_SubscribeFull(SB_UT_FIRST_VALID_MID ,0, CFE_SB_Default_Qos,
-                                  CFE_PLATFORM_SB_DEFAULT_MSG_LIMIT, 2);
-
-    if (ActRtn != ExpRtn)
-    {
-        snprintf(cMsg, UT_MAX_MESSAGE_LENGTH,
-                 "Unexpected rtn, exp=%lx, act=%lx",
-                (unsigned long) ExpRtn, (unsigned long) ActRtn);
-        UT_Text(cMsg);
-        TestStat = CFE_FAIL;
-    }
-
-    ExpRtn = 4;
-    ActRtn = UT_GetNumEventsSent();
->>>>>>> 4c392ccf
 
     EVTCNT(4);
 
@@ -6396,19 +6016,7 @@
     SETUP(CFE_SB_Subscribe(MsgId, PipeId));
     ASSERT(CFE_SB_RcvMsg(&PtrToMsg, PipeId, CFE_SB_PEND_FOREVER));
 
-<<<<<<< HEAD
-    ASSERT_TRUE(PtrToMsg != NULL);
-=======
-    if (PtrToMsg != NULL)
-    {
-        snprintf(cMsg, UT_MAX_MESSAGE_LENGTH,
-                 "Received Msg 0x%x",
-                 (unsigned int) CFE_SB_MsgIdToValue(CFE_SB_GetMsgId(PtrToMsg)));
-#ifdef UT_VERBOSE
-        UT_Text(cMsg);
-#endif
-    }
->>>>>>> 4c392ccf
+    ASSERT_TRUE(PtrToMsg == NULL);
 
     EVTCNT(6);
 
