/*
**  GSC-18128-1, "Core Flight Executive Version 6.7"
**
**  Copyright (c) 2006-2019 United States Government as represented by
**  the Administrator of the National Aeronautics and Space Administration.
**  All Rights Reserved.
**
**  Licensed under the Apache License, Version 2.0 (the "License");
**  you may not use this file except in compliance with the License.
**  You may obtain a copy of the License at
**
**    http://www.apache.org/licenses/LICENSE-2.0
**
**  Unless required by applicable law or agreed to in writing, software
**  distributed under the License is distributed on an "AS IS" BASIS,
**  WITHOUT WARRANTIES OR CONDITIONS OF ANY KIND, either express or implied.
**  See the License for the specific language governing permissions and
**  limitations under the License.
*/

/******************************************************************************
** File: cfe_sb_priv.h
**
** Purpose:
**      This header file contains prototypes for private functions and type
**      definitions for SB internal use.
**
** Author:   R.McGraw/SSI
**
******************************************************************************/

#ifndef _cfe_sb_priv_
#define _cfe_sb_priv_

/*
** Includes
*/
#include "common_types.h"
#include "private/cfe_private.h"
#include "private/cfe_sb_destination_typedef.h"
#include "cfe_sb.h"
#include "cfe_sb_msg.h"
#include "cfe_time.h"
#include "cfe_es.h"
#include "private/cfe_sbr.h"

/*
** Macro Definitions
*/

#define CFE_SB_UNUSED_QUEUE             OS_OBJECT_ID_UNDEFINED
#define CFE_SB_INVALID_PIPE             0xFF
#define CFE_SB_NO_DESTINATION           0xFF
#define CFE_SB_FAILED                   1
#define SB_DONT_CARE                    0

#define CFE_SB_NO_DUPLICATE             0
#define CFE_SB_DUPLICATE                1

#define CFE_SB_INACTIVE                 0
#define CFE_SB_ACTIVE                   1

#define CFE_SB_GLOBAL                   0
#define CFE_SB_LOCAL                    1

#define CFE_SB_SEND_ZEROCOPY            0
#define CFE_SB_SEND_ONECOPY             1

#define CFE_SB_NOT_IN_USE               0
#define CFE_SB_IN_USE                   1

#define CFE_SB_DISABLE                  0
#define CFE_SB_ENABLE                   1

#define CFE_SB_DENIED                   0
#define CFE_SB_GRANTED                  1

#define CFE_SB_DO_NOT_INCREMENT         0
#define CFE_SB_INCREMENT_TLM            1

#define CFE_SB_MAIN_LOOP_ERR_DLY        1000
#define CFE_SB_CMD_PIPE_DEPTH           32
#define CFE_SB_CMD_PIPE_NAME            "SB_CMD_PIPE"
#define CFE_SB_MAX_CFG_FILE_EVENTS_TO_FILTER     8

#define CFE_SB_QOS_LOW_PRIORITY         0
#define CFE_SB_QOS_LOW_RELIABILITY      0

#define CFE_SB_PIPE_OVERFLOW            (-1)
#define CFE_SB_PIPE_WR_ERR              (-2)
#define CFE_SB_USECNT_ERR               (-3)
#define CFE_SB_FILE_IO_ERR              (-5)

/* bit map for stopping recursive event problem */
#define CFE_SB_SEND_NO_SUBS_EID_BIT     0
#define CFE_SB_GET_BUF_ERR_EID_BIT      1
#define CFE_SB_MSGID_LIM_ERR_EID_BIT    2
#define CFE_SB_Q_FULL_ERR_EID_BIT       3
#define CFE_SB_Q_WR_ERR_EID_BIT         4

/*
** Type Definitions
*/

/******************************************************************************
**  Typedef:  CFE_SB_BufferD_t
**
**  Purpose:
**     This structure defines a BUFFER DESCRIPTOR used to specify the MsgId
**     and address of each packet buffer.
**
**     Note: Changing the size of this structure may require the memory pool
**     block sizes to change.
*/

typedef struct {
     CFE_SB_MsgId_t    MsgId;
     uint16            UseCount;
     size_t            Size;
     void              *Buffer;
} CFE_SB_BufferD_t;

/******************************************************************************
**  Typedef:  CFE_SB_ZeroCopyD_t
**
**  Purpose:
**     This structure defines a ZERO COPY BUFFER DESCRIPTOR used to specify
**     the buffer provided to a requestor.
**
**     Note: Changing the size of this structure may require the memory pool
**     block sizes to change.
*/

typedef struct {
     CFE_ES_ResourceID_t AppID;
     size_t              Size;
     void              *Buffer;
     void              *Next;
     void              *Prev;
} CFE_SB_ZeroCopyD_t;

/******************************************************************************
**  Typedef:  CFE_SB_PipeD_t
**
**  Purpose:
**     This structure defines a pipe descriptor used to specify the
**     characteristics and status of a pipe.
*/

typedef struct {
     uint8              InUse;
     CFE_SB_PipeId_t    PipeId;
     char               AppName[OS_MAX_API_NAME];
     uint8              Opts;
     uint8              Spare;
     CFE_ES_ResourceID_t AppId;
     osal_id_t          SysQueueId;
     uint32             LastSender;
     uint16             QueueDepth;
     uint16             SendErrors;
     CFE_SB_BufferD_t  *CurrentBuff;
     CFE_SB_BufferD_t  *ToTrashBuff;
} CFE_SB_PipeD_t;

/******************************************************************************
**  Typedef:  CFE_SB_BufParams_t
**
**  Purpose:
**     This structure defines the variables related to the SB routing buffers.
*/
typedef struct {

   CFE_ES_MemHandle_t PoolHdl;
   CFE_ES_STATIC_POOL_TYPE(CFE_PLATFORM_SB_BUF_MEMORY_BYTES) Partition;

} CFE_SB_MemParams_t;


/******************************************************************************
**  Typedef:  cfe_sb_t
**
**  Purpose:
**     This structure contains the SB global variables.
*/
typedef struct
{
    osal_id_t                      SharedDataMutexId;
    uint32                         SubscriptionReporting;
    uint32                         SenderReporting;
    CFE_ES_ResourceID_t            AppId;
    uint32                         StopRecurseFlags[OS_MAX_TASKS];
    void                          *ZeroCopyTail;
    CFE_SB_PipeD_t                 PipeTbl[CFE_PLATFORM_SB_MAX_PIPES];
    CFE_SB_HousekeepingTlm_t       HKTlmMsg;
    CFE_SB_StatsTlm_t              StatTlmMsg;
    CFE_SB_PipeId_t                CmdPipe;
    CFE_MSG_Message_t             *CmdPipePktPtr;
    CFE_SB_MemParams_t             Mem;
    CFE_SB_AllSubscriptionsTlm_t   PrevSubMsg;
    CFE_SB_SingleSubscriptionTlm_t SubRprtMsg;
    CFE_EVS_BinFilter_t            EventFilters[CFE_SB_MAX_CFG_FILE_EVENTS_TO_FILTER];
} cfe_sb_t;


/******************************************************************************
**  Typedef:  CFE_SB_SendErrEventBuf_t
**
**  Purpose:
**     This structure is used to store event information during a send.
*/
typedef struct{
  uint32            EventId;
  int32             ErrStat;
  CFE_SB_PipeId_t   PipeId;
}CFE_SB_SendErrEventBuf_t;


/******************************************************************************
**  Typedef:  CFE_SB_EventBuf_t
**
**  Purpose:
**     This structure is used to store event information during a send.
*/
typedef struct{
  uint32    EvtsToSnd;
  CFE_SB_SendErrEventBuf_t  EvtBuf[CFE_PLATFORM_SB_MAX_DEST_PER_PKT];
}CFE_SB_EventBuf_t;


/*
** Software Bus Function Prototypes
*/

int32  CFE_SB_AppInit(void);
int32  CFE_SB_InitBuffers(void);
void   CFE_SB_InitPipeTbl(void);
void   CFE_SB_InitIdxStack(void);
void   CFE_SB_ResetCounts(void);
void   CFE_SB_LockSharedData(const char *FuncName, int32 LineNumber);
void   CFE_SB_UnlockSharedData(const char *FuncName, int32 LineNumber);
void   CFE_SB_ReleaseBuffer (CFE_SB_BufferD_t *bd, CFE_SB_DestinationD_t *dest);
int32  CFE_SB_ReadQueue(CFE_SB_PipeD_t *PipeDscPtr,CFE_ES_ResourceID_t TskId,
                        CFE_SB_TimeOut_t Time_Out,CFE_SB_BufferD_t **Message );
int32  CFE_SB_WriteQueue(CFE_SB_PipeD_t *pd,uint32 TskId,
                         const CFE_SB_BufferD_t *bd,CFE_SB_MsgId_t MsgId );
uint8  CFE_SB_GetPipeIdx(CFE_SB_PipeId_t PipeId);
int32  CFE_SB_ReturnBufferToPool(CFE_SB_BufferD_t *bd);
void   CFE_SB_ProcessCmdPipePkt(void);
void   CFE_SB_ResetCounters(void);
void   CFE_SB_SetMsgSeqCnt(CFE_MSG_Message_t *MsgPtr,uint32 Count);
char   *CFE_SB_GetAppTskName(CFE_ES_ResourceID_t TaskId, char* FullName);
CFE_SB_BufferD_t *CFE_SB_GetBufferFromPool(CFE_SB_MsgId_t MsgId, size_t Size);
CFE_SB_BufferD_t *CFE_SB_GetBufferFromCaller(CFE_SB_MsgId_t MsgId, void *Address);
CFE_SB_PipeD_t   *CFE_SB_GetPipePtr(CFE_SB_PipeId_t PipeId);
CFE_SB_PipeId_t  CFE_SB_GetAvailPipeIdx(void);
int32 CFE_SB_DeletePipeWithAppId(CFE_SB_PipeId_t PipeId,CFE_ES_ResourceID_t AppId);
int32 CFE_SB_DeletePipeFull(CFE_SB_PipeId_t PipeId,CFE_ES_ResourceID_t AppId);
int32 CFE_SB_SubscribeFull(CFE_SB_MsgId_t   MsgId,
                           CFE_SB_PipeId_t  PipeId,
                           CFE_SB_Qos_t     Quality,
                           uint16           MsgLim,
                           uint8            Scope);

int32 CFE_SB_UnsubscribeWithAppId(CFE_SB_MsgId_t MsgId, CFE_SB_PipeId_t PipeId,
        CFE_ES_ResourceID_t AppId);

int32 CFE_SB_UnsubscribeFull(CFE_SB_MsgId_t MsgId, CFE_SB_PipeId_t PipeId,
                              uint8 Scope, CFE_ES_ResourceID_t AppId);
int32  CFE_SB_SendMsgFull(CFE_MSG_Message_t *MsgPtr, uint32 TlmCntIncrements, uint32 CopyMode);
int32 CFE_SB_SendRtgInfo(const char *Filename);
int32 CFE_SB_SendPipeInfo(const char *Filename);
int32 CFE_SB_SendMapInfo(const char *Filename);
int32 CFE_SB_ZeroCopyReleaseDesc(CFE_MSG_Message_t *Ptr2Release, CFE_SB_ZeroCopyHandle_t BufferHandle);
int32 CFE_SB_ZeroCopyReleaseAppId(CFE_ES_ResourceID_t         AppId);
int32 CFE_SB_DecrBufUseCnt(CFE_SB_BufferD_t *bd);
int32 CFE_SB_ValidateMsgId(CFE_SB_MsgId_t MsgId);
int32 CFE_SB_ValidatePipeId(CFE_SB_PipeId_t PipeId);
void CFE_SB_IncrCmdCtr(int32 status);
void CFE_SB_FileWriteByteCntErr(const char *Filename,uint32 Requested,uint32 Actual);
void CFE_SB_SetSubscriptionReporting(uint32 state);
uint32 CFE_SB_RequestToSendEvent(CFE_ES_ResourceID_t TaskId, uint32 Bit);
void CFE_SB_FinishSendEvent(CFE_ES_ResourceID_t TaskId, uint32 Bit);
CFE_SB_DestinationD_t *CFE_SB_GetDestinationBlk(void);
int32 CFE_SB_PutDestinationBlk(CFE_SB_DestinationD_t *Dest);

/**
 * \brief Add a destination node
 *
 * Private function that will add a destination node to the linked list
 *
 * \note Assumes destination pointer is valid
 *
 * \param[in] RouteId The route ID to add destination node to
 * \param[in] DestPtr Pointer to the destination to add
 */
int32 CFE_SB_AddDestNode(CFE_SBR_RouteId_t RouteId, CFE_SB_DestinationD_t *NewNode);

/**
 * \brief Remove a destination node
 *
 * Private function that will remove a destination node from the linked list
 *
 * \note Assumes destination pointer is valid and in route
 *
 * \param[in] RouteId The route ID to remove destination node from
 * \param[in] DestPtr Pointer to the destination to remove
 */
void CFE_SB_RemoveDestNode(CFE_SBR_RouteId_t RouteId, CFE_SB_DestinationD_t *NodeToRemove);

/**
 * \brief Remove a destination
 *
 * Private function that will remove a destination by removing the node,
 * returning the block, and decrementing counters
 *
 * \note Assumes destination pointer is valid and in route
 *
 * \param[in] RouteId The route ID to remove destination from
 * \param[in] DestPtr Pointer to the destination to remove
 */
void CFE_SB_RemoveDest(CFE_SBR_RouteId_t RouteId, CFE_SB_DestinationD_t *DestPtr);

/**
 * \brief Get destination pointer for PipeId from RouteId
 *
 * Private function that will return the destination pointer related to the
 * given PipeId and RouteId if it exists
 *
 * \param[in] RouteId The route ID to search
 * \param[in] PipeId  The pipe ID to search for
 *
 * \returns Then destination pointer for a match, NULL otherwise
 */
CFE_SB_DestinationD_t *CFE_SB_GetDestPtr(CFE_SBR_RouteId_t RouteId, CFE_SB_PipeId_t PipeId);

/*****************************************************************************/
/**
** \brief Get the size of a software bus message header.
**
** \par Description
**          This routine returns the number of bytes in a software bus message header.
**          This can be used for sizing buffers that need to store SB messages.  SB
**          message header formats can be different for each deployment of the cFE.
**          So, applications should use this function and avoid hard coding their buffer
**          sizes.
**
** \par Assumptions, External Events, and Notes:
**          - For statically defined messages, a function call will not work.  The
**            macros #CFE_SB_CMD_HDR_SIZE and #CFE_SB_TLM_HDR_SIZE are available for use
**            in static message buffer sizing or structure definitions.
**
** \param[in]  *MsgPtr The message ID to calculate header size for.  The size of the message
**                     header may depend on the MsgId in some implementations.  For example,
**                     if SB messages are implemented as CCSDS packets, the size of the header
**                     is different for command vs. telemetry packets.
**
** \returns The number of bytes in the software bus message header for
**          messages with the given \c MsgId.
**/
<<<<<<< HEAD
size_t CFE_SB_MsgHdrSize(const CFE_SB_Msg_t *MsgPtr);
=======
uint16 CFE_SB_MsgHdrSize(const CFE_MSG_Message_t *MsgPtr);
>>>>>>> 34e5510e


/*
 * Software Bus Message Handler Function prototypes
 */
int32 CFE_SB_NoopCmd(const CFE_SB_Noop_t *data);
int32 CFE_SB_ResetCountersCmd(const CFE_SB_ResetCounters_t *data);
int32 CFE_SB_EnableSubReportingCmd(const CFE_SB_EnableSubReporting_t *data);
int32 CFE_SB_DisableSubReportingCmd(const CFE_SB_DisableSubReporting_t *data);
int32 CFE_SB_SendHKTlmCmd(const CFE_SB_CmdHdr_t *data);
int32 CFE_SB_EnableRouteCmd(const CFE_SB_EnableRoute_t *data);
int32 CFE_SB_DisableRouteCmd(const CFE_SB_DisableRoute_t *data);
int32 CFE_SB_SendStatsCmd(const CFE_SB_SendSbStats_t *data);
int32 CFE_SB_SendRoutingInfoCmd(const CFE_SB_SendRoutingInfo_t *data);
int32 CFE_SB_SendPipeInfoCmd(const CFE_SB_SendPipeInfo_t *data);
int32 CFE_SB_SendMapInfoCmd(const CFE_SB_SendMapInfo_t *data);
int32 CFE_SB_SendPrevSubsCmd(const CFE_SB_SendPrevSubs_t *data);


/*
 * External variables private to the software bus module
 */

extern cfe_sb_t CFE_SB;

#endif /* _cfe_sb_priv_ */
/*****************************************************************************/<|MERGE_RESOLUTION|>--- conflicted
+++ resolved
@@ -357,11 +357,7 @@
 ** \returns The number of bytes in the software bus message header for
 **          messages with the given \c MsgId.
 **/
-<<<<<<< HEAD
-size_t CFE_SB_MsgHdrSize(const CFE_SB_Msg_t *MsgPtr);
-=======
-uint16 CFE_SB_MsgHdrSize(const CFE_MSG_Message_t *MsgPtr);
->>>>>>> 34e5510e
+size_t CFE_SB_MsgHdrSize(const CFE_MSG_Message_t *MsgPtr);
 
 
 /*
