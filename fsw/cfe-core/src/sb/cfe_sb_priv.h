/*
**  GSC-18128-1, "Core Flight Executive Version 6.7"
**
**  Copyright (c) 2006-2019 United States Government as represented by
**  the Administrator of the National Aeronautics and Space Administration.
**  All Rights Reserved.
**
**  Licensed under the Apache License, Version 2.0 (the "License");
**  you may not use this file except in compliance with the License.
**  You may obtain a copy of the License at
**
**    http://www.apache.org/licenses/LICENSE-2.0
**
**  Unless required by applicable law or agreed to in writing, software
**  distributed under the License is distributed on an "AS IS" BASIS,
**  WITHOUT WARRANTIES OR CONDITIONS OF ANY KIND, either express or implied.
**  See the License for the specific language governing permissions and
**  limitations under the License.
*/

/******************************************************************************
** File: cfe_sb_priv.h
**
** Purpose:
**      This header file contains prototypes for private functions and type
**      definitions for SB internal use.
**
** Author:   R.McGraw/SSI
**
******************************************************************************/

#ifndef _cfe_sb_priv_
#define _cfe_sb_priv_

/*
** Includes
*/
#include "common_types.h"
#include "private/cfe_private.h"
#include "private/cfe_sb_destination_typedef.h"
#include "cfe_sb.h"
#include "cfe_sb_msg.h"
#include "cfe_time.h"
#include "cfe_es.h"
#include "private/cfe_sbr.h"

/*
** Macro Definitions
*/

#define CFE_SB_UNUSED_QUEUE             OS_OBJECT_ID_UNDEFINED
#define CFE_SB_NO_DESTINATION           0xFF
#define CFE_SB_FAILED                   1
#define SB_DONT_CARE                    0

#define CFE_SB_NO_DUPLICATE             0
#define CFE_SB_DUPLICATE                1

#define CFE_SB_INACTIVE                 0
#define CFE_SB_ACTIVE                   1

#define CFE_SB_MSG_GLOBAL               0
#define CFE_SB_MSG_LOCAL                1

#define CFE_SB_SEND_ZEROCOPY            0
#define CFE_SB_SEND_ONECOPY             1

#define CFE_SB_NOT_IN_USE               0
#define CFE_SB_IN_USE                   1

#define CFE_SB_DISABLE                  0
#define CFE_SB_ENABLE                   1

#define CFE_SB_DENIED                   0
#define CFE_SB_GRANTED                  1

#define CFE_SB_DO_NOT_INCREMENT         0
#define CFE_SB_INCREMENT_TLM            1

#define CFE_SB_MAIN_LOOP_ERR_DLY        1000
#define CFE_SB_CMD_PIPE_DEPTH           32
#define CFE_SB_CMD_PIPE_NAME            "SB_CMD_PIPE"
#define CFE_SB_MAX_CFG_FILE_EVENTS_TO_FILTER     8

#define CFE_SB_PIPE_OVERFLOW            (-1)
#define CFE_SB_PIPE_WR_ERR              (-2)
#define CFE_SB_USECNT_ERR               (-3)
#define CFE_SB_FILE_IO_ERR              (-5)

/* bit map for stopping recursive event problem */
#define CFE_SB_SEND_NO_SUBS_EID_BIT     0
#define CFE_SB_GET_BUF_ERR_EID_BIT      1
#define CFE_SB_MSGID_LIM_ERR_EID_BIT    2
#define CFE_SB_Q_FULL_ERR_EID_BIT       3
#define CFE_SB_Q_WR_ERR_EID_BIT         4

/*
** Type Definitions
*/

/******************************************************************************
**  Typedef:  CFE_SB_BufferD_t
**
**  Purpose:
**     This structure defines a BUFFER DESCRIPTOR used to specify the MsgId
**     and address of each packet buffer.
**
**     Note: Changing the size of this structure may require the memory pool
**     block sizes to change.
*/

typedef struct {
     CFE_SB_MsgId_t    MsgId;
     uint16            UseCount;
     size_t            Size;
     CFE_SB_Buffer_t  *Buffer;
} CFE_SB_BufferD_t;

/******************************************************************************
**  Typedef:  CFE_SB_ZeroCopyD_t
**
**  Purpose:
**     This structure defines a ZERO COPY BUFFER DESCRIPTOR used to specify
**     the buffer provided to a requestor.
**
**     Note: Changing the size of this structure may require the memory pool
**     block sizes to change.
*/

typedef struct {
     CFE_ES_AppId_t      AppID;
     size_t              Size;
     void              *Buffer;
     void              *Next;
     void              *Prev;
} CFE_SB_ZeroCopyD_t;

/******************************************************************************
**  Typedef:  CFE_SB_PipeD_t
**
**  Purpose:
**     This structure defines a pipe descriptor used to specify the
**     characteristics and status of a pipe.
*/

typedef struct {
     CFE_SB_PipeId_t     PipeId;
     uint8               Opts;
     uint8               Spare;
     CFE_ES_AppId_t      AppId;
     osal_id_t           SysQueueId;
     uint16              QueueDepth;
     uint16              SendErrors;
     uint16              CurrentDepth;
     uint16              PeakDepth;
     CFE_SB_BufferD_t   *LastBuffer;
} CFE_SB_PipeD_t;

/******************************************************************************
**  Typedef:  CFE_SB_BufParams_t
**
**  Purpose:
**     This structure defines the variables related to the SB routing buffers.
*/
typedef struct {

   CFE_ES_MemHandle_t PoolHdl;
   CFE_ES_STATIC_POOL_TYPE(CFE_PLATFORM_SB_BUF_MEMORY_BYTES) Partition;

} CFE_SB_MemParams_t;


/******************************************************************************
**  Typedef:  CFE_SB_Global_t
**
**  Purpose:
**     This structure contains the SB global variables.
*/
typedef struct
{
    osal_id_t                      SharedDataMutexId;
    uint32                         SubscriptionReporting;
    CFE_ES_AppId_t                 AppId;
    uint32                         StopRecurseFlags[OS_MAX_TASKS];
    void                          *ZeroCopyTail;
    CFE_SB_PipeD_t                 PipeTbl[CFE_PLATFORM_SB_MAX_PIPES];
    CFE_SB_HousekeepingTlm_t       HKTlmMsg;
    CFE_SB_StatsTlm_t              StatTlmMsg;
    CFE_SB_PipeId_t                CmdPipe;
    CFE_SB_MemParams_t             Mem;
    CFE_SB_AllSubscriptionsTlm_t   PrevSubMsg;
    CFE_EVS_BinFilter_t            EventFilters[CFE_SB_MAX_CFG_FILE_EVENTS_TO_FILTER];
<<<<<<< HEAD
    CFE_SB_PipeId_t                LastPipeId;
    CFE_SB_Qos_t                   Default_Qos;
} CFE_SB_Global_t;
=======
    CFE_ResourceId_t               LastPipeId;
} cfe_sb_t;
>>>>>>> f7be6e37


/******************************************************************************
**  Typedef:  CFE_SB_SendErrEventBuf_t
**
**  Purpose:
**     This structure is used to store event information during a send.
*/
typedef struct{
  uint32            EventId;
  int32             ErrStat;
  CFE_SB_PipeId_t   PipeId;
}CFE_SB_SendErrEventBuf_t;


/******************************************************************************
**  Typedef:  CFE_SB_EventBuf_t
**
**  Purpose:
**     This structure is used to store event information during a send.
*/
typedef struct{
  uint32    EvtsToSnd;
  CFE_SB_SendErrEventBuf_t  EvtBuf[CFE_PLATFORM_SB_MAX_DEST_PER_PKT];
}CFE_SB_EventBuf_t;


/*
** Software Bus Function Prototypes
*/

int32  CFE_SB_AppInit(void);
int32  CFE_SB_InitBuffers(void);
void   CFE_SB_InitPipeTbl(void);
void   CFE_SB_InitIdxStack(void);
void   CFE_SB_ResetCounts(void);
void   CFE_SB_LockSharedData(const char *FuncName, int32 LineNumber);
void   CFE_SB_UnlockSharedData(const char *FuncName, int32 LineNumber);
void   CFE_SB_ReleaseBuffer (CFE_SB_BufferD_t *bd, CFE_SB_DestinationD_t *dest);
int32  CFE_SB_WriteQueue(CFE_SB_PipeD_t *pd,uint32 TskId,
                         const CFE_SB_BufferD_t *bd,CFE_SB_MsgId_t MsgId );
int32  CFE_SB_ReturnBufferToPool(CFE_SB_BufferD_t *bd);
void   CFE_SB_ProcessCmdPipePkt(CFE_SB_Buffer_t *SBBufPtr);
void   CFE_SB_ResetCounters(void);
void   CFE_SB_SetMsgSeqCnt(CFE_MSG_Message_t *MsgPtr,uint32 Count);
char   *CFE_SB_GetAppTskName(CFE_ES_TaskId_t TaskId, char* FullName);
CFE_SB_BufferD_t *CFE_SB_GetBufferFromPool(CFE_SB_MsgId_t MsgId, size_t Size);
CFE_SB_BufferD_t *CFE_SB_GetBufferFromCaller(CFE_SB_MsgId_t MsgId, void *Address);
int32 CFE_SB_DeletePipeWithAppId(CFE_SB_PipeId_t PipeId,CFE_ES_AppId_t AppId);
int32 CFE_SB_DeletePipeFull(CFE_SB_PipeId_t PipeId,CFE_ES_AppId_t AppId);
int32 CFE_SB_SubscribeFull(CFE_SB_MsgId_t   MsgId,
                           CFE_SB_PipeId_t  PipeId,
                           CFE_SB_Qos_t     Quality,
                           uint16           MsgLim,
                           uint8            Scope);

int32 CFE_SB_UnsubscribeWithAppId(CFE_SB_MsgId_t MsgId, CFE_SB_PipeId_t PipeId,
        CFE_ES_AppId_t AppId);

int32 CFE_SB_UnsubscribeFull(CFE_SB_MsgId_t MsgId, CFE_SB_PipeId_t PipeId,
                              uint8 Scope, CFE_ES_AppId_t AppId);
int32  CFE_SB_TransmitBufferFull(CFE_SB_BufferD_t *BufDscPtr,
                                 CFE_SBR_RouteId_t RouteId,
                                 CFE_SB_MsgId_t    MsgId);
int32 CFE_SB_TransmitMsgValidate(CFE_MSG_Message_t *MsgPtr,
                                 CFE_SB_MsgId_t    *MsgIdPtr,
                                 CFE_MSG_Size_t    *SizePtr,
                                 CFE_SBR_RouteId_t *RouteIdPtr);
int32 CFE_SB_WriteRtgInfo(const char *Filename);
int32 CFE_SB_WritePipeInfo(const char *Filename);
int32 CFE_SB_WriteMapInfo(const char *Filename);
int32 CFE_SB_ZeroCopyReleaseDesc(CFE_SB_Buffer_t *Ptr2Release, CFE_SB_ZeroCopyHandle_t BufferHandle);
int32 CFE_SB_ZeroCopyReleaseAppId(CFE_ES_AppId_t         AppId);
void CFE_SB_IncrBufUseCnt(CFE_SB_BufferD_t *bd);
void CFE_SB_DecrBufUseCnt(CFE_SB_BufferD_t *bd);
int32 CFE_SB_ValidateMsgId(CFE_SB_MsgId_t MsgId);
int32 CFE_SB_ValidatePipeId(CFE_SB_PipeId_t PipeId);
void CFE_SB_IncrCmdCtr(int32 status);
void CFE_SB_FileWriteByteCntErr(const char *Filename,uint32 Requested,uint32 Actual);
void CFE_SB_SetSubscriptionReporting(uint32 state);
int32 CFE_SB_SendSubscriptionReport(CFE_SB_MsgId_t MsgId, CFE_SB_PipeId_t PipeId, CFE_SB_Qos_t Quality);
uint32 CFE_SB_RequestToSendEvent(CFE_ES_TaskId_t TaskId, uint32 Bit);
void CFE_SB_FinishSendEvent(CFE_ES_TaskId_t TaskId, uint32 Bit);
CFE_SB_DestinationD_t *CFE_SB_GetDestinationBlk(void);
int32 CFE_SB_PutDestinationBlk(CFE_SB_DestinationD_t *Dest);

/**
 * \brief Add a destination node
 *
 * Private function that will add a destination node to the linked list
 *
 * \note Assumes destination pointer is valid
 *
 * \param[in] RouteId The route ID to add destination node to
 * \param[in] DestPtr Pointer to the destination to add
 */
int32 CFE_SB_AddDestNode(CFE_SBR_RouteId_t RouteId, CFE_SB_DestinationD_t *NewNode);

/**
 * \brief Remove a destination node
 *
 * Private function that will remove a destination node from the linked list
 *
 * \note Assumes destination pointer is valid and in route
 *
 * \param[in] RouteId The route ID to remove destination node from
 * \param[in] DestPtr Pointer to the destination to remove
 */
void CFE_SB_RemoveDestNode(CFE_SBR_RouteId_t RouteId, CFE_SB_DestinationD_t *NodeToRemove);

/**
 * \brief Remove a destination
 *
 * Private function that will remove a destination by removing the node,
 * returning the block, and decrementing counters
 *
 * \note Assumes destination pointer is valid and in route
 *
 * \param[in] RouteId The route ID to remove destination from
 * \param[in] DestPtr Pointer to the destination to remove
 */
void CFE_SB_RemoveDest(CFE_SBR_RouteId_t RouteId, CFE_SB_DestinationD_t *DestPtr);

/**
 * \brief Get destination pointer for PipeId from RouteId
 *
 * Private function that will return the destination pointer related to the
 * given PipeId and RouteId if it exists
 *
 * \param[in] RouteId The route ID to search
 * \param[in] PipeId  The pipe ID to search for
 *
 * \returns Then destination pointer for a match, NULL otherwise
 */
CFE_SB_DestinationD_t *CFE_SB_GetDestPtr(CFE_SBR_RouteId_t RouteId, CFE_SB_PipeId_t PipeId);

/*****************************************************************************/
/**
** \brief Get the size of a message header.
**
** \par Description
**          This routine is a best guess of the message header size based off type
**          information and the local message implementation.
**          If a different header implementation was used to generate the message
**          the returned size may not be correct.  Critical functionality should
**          use the real message structure or otherwise confirm header implementation
**          matches expectations prior to using this API.
**
** \par Assumptions, External Events, and Notes:
**          - Utilize CFE_MSG_CommandHeader_t and CFE_MSG_TelemetryHeader_t for
**            defining message structures.
**
** \param[in]  *MsgPtr The message ID to calculate header size for.  The size of the message
**                     header may depend on the MsgId in some implementations.  For example,
**                     if SB messages are implemented as CCSDS packets, the size of the header
**                     is different for command vs. telemetry packets.
**
** \returns Estimated number of bytes in the message header for the given message
**/
size_t CFE_SB_MsgHdrSize(const CFE_MSG_Message_t *MsgPtr);


/*
 * Software Bus Message Handler Function prototypes
 */
int32 CFE_SB_NoopCmd(const CFE_SB_NoopCmd_t *data);
int32 CFE_SB_ResetCountersCmd(const CFE_SB_ResetCountersCmd_t *data);
int32 CFE_SB_EnableSubReportingCmd(const CFE_SB_EnableSubReportingCmd_t *data);
int32 CFE_SB_DisableSubReportingCmd(const CFE_SB_DisableSubReportingCmd_t *data);
int32 CFE_SB_SendHKTlmCmd(const CFE_MSG_CommandHeader_t *data);
int32 CFE_SB_EnableRouteCmd(const CFE_SB_EnableRouteCmd_t *data);
int32 CFE_SB_DisableRouteCmd(const CFE_SB_DisableRouteCmd_t *data);
int32 CFE_SB_SendStatsCmd(const CFE_SB_SendSbStatsCmd_t *data);
int32 CFE_SB_WriteRoutingInfoCmd(const CFE_SB_WriteRoutingInfoCmd_t *data);
int32 CFE_SB_WritePipeInfoCmd(const CFE_SB_WritePipeInfoCmd_t *data);
int32 CFE_SB_WriteMapInfoCmd(const CFE_SB_WriteMapInfoCmd_t *data);
int32 CFE_SB_SendPrevSubsCmd(const CFE_SB_SendPrevSubsCmd_t *data);



/**
 * @brief Locate the Pipe table entry correlating with a given Pipe ID.
 *
 * This only returns a pointer to the table entry and does _not_
 * otherwise check/validate the entry.
 *
 * @param[in]   PipeId   the Pipe ID to locate
 * @return pointer to Pipe Table entry for the given Pipe ID
 */
extern CFE_SB_PipeD_t* CFE_SB_LocatePipeDescByID(CFE_SB_PipeId_t PipeId);



/**
 * @brief Check if an Pipe descriptor is in use or free/empty
 *
 * This routine checks if the Pipe table entry is in use or if it is free
 *
 * As this dereferences fields within the descriptor, global data must be
 * locked prior to invoking this function.
 *
 * @param[in]   PipeDscPtr   pointer to Pipe table entry
 * @returns true if the entry is in use/configured, or false if it is free/empty
 */
static inline bool CFE_SB_PipeDescIsUsed(const CFE_SB_PipeD_t *PipeDscPtr)
{
    return CFE_RESOURCEID_TEST_DEFINED(PipeDscPtr->PipeId);
}

/**
 * @brief Get the ID value from an Pipe table entry
 *
 * This routine converts the table entry back to an abstract ID.
 *
 * @param[in]   PipeDscPtr   pointer to Pipe table entry
 * @returns PipeID of entry
 */
static inline CFE_SB_PipeId_t CFE_SB_PipeDescGetID(const CFE_SB_PipeD_t *PipeDscPtr)
{
    return PipeDscPtr->PipeId;
}

/**
 * @brief Marks an Pipe table entry as used (not free)
 *
 * This sets the internal field(s) within this entry, and marks
 * it as being associated with the given Pipe ID.
 *
 * As this dereferences fields within the descriptor, global data must be
 * locked prior to invoking this function.
 *
 * @param[in]   PipeDscPtr   pointer to Pipe table entry
 * @param[in]   PipeID       the Pipe ID of this entry
 */
static inline void CFE_SB_PipeDescSetUsed(CFE_SB_PipeD_t *PipeDscPtr, CFE_ResourceId_t PendingID)
{
    PipeDscPtr->PipeId = CFE_SB_PIPEID_C(PendingID);
}

/**
 * @brief Set an Pipe descriptor table entry free (not used)
 *
 * This clears the internal field(s) within this entry, and allows the
 * memory to be re-used in the future.
 *
 * As this dereferences fields within the descriptor, global data must be
 * locked prior to invoking this function.
 *
 * @param[in]   PipeDscPtr   pointer to Pipe table entry
 */
static inline void CFE_SB_PipeDescSetFree(CFE_SB_PipeD_t *PipeDscPtr)
{
    PipeDscPtr->PipeId = CFE_SB_INVALID_PIPE;
}

/**
 * @brief Check if an Pipe descriptor is a match for the given PipeID
 *
 * This routine confirms that the previously-located descriptor is valid
 * and matches the expected Pipe ID.
 *
 * As this dereferences fields within the descriptor, global data must be
 * locked prior to invoking this function.
 *
 * @param[in]   PipeDscPtr   pointer to Pipe table entry
 * @param[in]   PipeID       expected Pipe ID
 * @returns true if the entry matches the given Pipe ID
 */
static inline bool CFE_SB_PipeDescIsMatch(const CFE_SB_PipeD_t *PipeDscPtr, CFE_SB_PipeId_t PipeID)
{
    return (PipeDscPtr != NULL && CFE_RESOURCEID_TEST_EQUAL(PipeDscPtr->PipeId, PipeID));
}

/* Availability check functions used in conjunction with CFE_ResourceId_FindNext() */
bool CFE_SB_CheckPipeDescSlotUsed(CFE_ResourceId_t CheckId);


/*
 * External variables private to the software bus module
 */

extern CFE_SB_Global_t CFE_SB_Global;

#endif /* _cfe_sb_priv_ */
/*****************************************************************************/<|MERGE_RESOLUTION|>--- conflicted
+++ resolved
@@ -190,14 +190,9 @@
     CFE_SB_MemParams_t             Mem;
     CFE_SB_AllSubscriptionsTlm_t   PrevSubMsg;
     CFE_EVS_BinFilter_t            EventFilters[CFE_SB_MAX_CFG_FILE_EVENTS_TO_FILTER];
-<<<<<<< HEAD
-    CFE_SB_PipeId_t                LastPipeId;
     CFE_SB_Qos_t                   Default_Qos;
+    CFE_ResourceId_t               LastPipeId;
 } CFE_SB_Global_t;
-=======
-    CFE_ResourceId_t               LastPipeId;
-} cfe_sb_t;
->>>>>>> f7be6e37
 
 
 /******************************************************************************
