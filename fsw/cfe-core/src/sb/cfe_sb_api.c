--- conflicted
+++ resolved
@@ -390,11 +390,6 @@
 
     CFE_SB_UnlockSharedData(__func__,__LINE__);
 
-<<<<<<< HEAD
-    CFE_ES_GetAppName(FullName, Owner, OS_MAX_API_NAME);
-    CFE_EVS_SendEventWithAppID(CFE_SB_PIPE_DELETED_EID,CFE_EVS_EventType_DEBUG,CFE_SB.AppId,
-          "Pipe Deleted:id %d,task %s",(int)PipeId, FullName);
-=======
     /*
      * Get the app name of the actual pipe owner for the event string
      * as this may be different than the task doing the deletion.
@@ -405,7 +400,6 @@
 
     CFE_EVS_SendEventWithAppID(CFE_SB_PIPE_DELETED_EID,CFE_EVS_EventType_DEBUG,CFE_SB.AppId,
           "Pipe Deleted:id %d,owner %s",(int)PipeId, FullName);
->>>>>>> 2b27dfc8
 
     return CFE_SUCCESS;
 
