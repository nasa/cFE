/*
**  GSC-18128-1, "Core Flight Executive Version 6.7"
**
**  Copyright (c) 2006-2019 United States Government as represented by
**  the Administrator of the National Aeronautics and Space Administration.
**  All Rights Reserved.
**
**  Licensed under the Apache License, Version 2.0 (the "License");
**  you may not use this file except in compliance with the License.
**  You may obtain a copy of the License at
**
**    http://www.apache.org/licenses/LICENSE-2.0
**
**  Unless required by applicable law or agreed to in writing, software
**  distributed under the License is distributed on an "AS IS" BASIS,
**  WITHOUT WARRANTIES OR CONDITIONS OF ANY KIND, either express or implied.
**  See the License for the specific language governing permissions and
**  limitations under the License.
*/

/******************************************************************************
** File: cfe_sb_task.c
**
** Purpose:
**      This file contains the source code for the SB task.
**
** Author:   R.McGraw/SSI
**
******************************************************************************/

/* Include Files */

#include "cfe_sb.h"
#include "cfe_sb_events.h"
#include "cfe_evs.h"
#include "cfe_sb_priv.h"
#include "osapi.h"
#include "cfe_version.h"
#include "cfe_msgids.h"
#include "cfe_error.h"
#include "cfe_es.h"
#include "cfe_psp.h"
#include "cfe_es_msg.h"
#include "cfe_sb_verify.h"
#include <string.h>

/*  Task Globals */
<<<<<<< HEAD
cfe_sb_t                CFE_SB;
=======
CFE_SB_Global_t         CFE_SB_Global;
CFE_SB_Qos_t            CFE_SB_Default_Qos;
>>>>>>> cf198f6c

/* Local structure for file writing callbacks */
typedef struct
{
    const char *Filename;   /* File name for error reporting */
    osal_id_t   Fd;         /* File id for writing */
    uint32      FileSize;   /* File size for reporting */
    uint32      EntryCount; /* Entry count for reporting */
    int32       Status;     /* File write status */
} CFE_SB_FileWriteCallback_t;

/******************************************************************************
**  Function:  CFE_SB_TaskMain()
**
**  Purpose:
**    Main loop for Software Bus task, used to process SB commands.
**
**  Arguments:
**    none
**
**  Return:
u
**    none
*/
void CFE_SB_TaskMain(void)
{
    int32            Status;
    CFE_SB_Buffer_t *SBBufPtr;

    CFE_ES_PerfLogEntry(CFE_MISSION_SB_MAIN_PERF_ID);

    Status = CFE_SB_AppInit();
    
    if(Status != CFE_SUCCESS)
    {
      CFE_ES_WriteToSysLog("SB:Application Init Failed,RC=0x%08X\n", (unsigned int)Status);
      CFE_ES_PerfLogExit(CFE_MISSION_SB_MAIN_PERF_ID);
      /* Note: CFE_ES_ExitApp will not return */
      CFE_ES_ExitApp(CFE_ES_RunStatus_CORE_APP_INIT_ERROR);
    }/* end if */

    /*
     * Wait for other apps to start.
     * It is important that the core apps are present before this starts receiving
     * messages from the command pipe, as some of those handlers might depend on
     * the other core apps.
     */
    CFE_ES_WaitForSystemState(CFE_ES_SystemState_CORE_READY, CFE_PLATFORM_CORE_MAX_STARTUP_MSEC);

    /* Main loop */
    while (Status == CFE_SUCCESS)
    {    
        /* Increment the Main task Execution Counter */
        CFE_ES_IncrementTaskCounter();

        CFE_ES_PerfLogExit(CFE_MISSION_SB_MAIN_PERF_ID);

        /* Pend on receipt of packet */
        Status = CFE_SB_ReceiveBuffer(&SBBufPtr,
                                CFE_SB_Global.CmdPipe,
                                CFE_SB_PEND_FOREVER);

        CFE_ES_PerfLogEntry(CFE_MISSION_SB_MAIN_PERF_ID);

        if(Status == CFE_SUCCESS)
        {
            /* Process cmd pipe msg */
            CFE_SB_ProcessCmdPipePkt(SBBufPtr);
        }else{
            CFE_ES_WriteToSysLog("SB:Error reading cmd pipe,RC=0x%08X\n",(unsigned int)Status);
        }/* end if */

    }/* end while */

    /* while loop exits only if CFE_SB_ReceiveBuffer returns error */
    CFE_ES_ExitApp(CFE_ES_RunStatus_CORE_APP_RUNTIME_ERROR);

}/* end CFE_SB_TaskMain */



/******************************************************************************
**  Function:  CFE_SB_AppInit()
**
**  Purpose:
**    Initialization routine for SB application. This routine is executed when
**    the SB application is started by Executive Services.
**
**  Arguments:
**    none
**
**  Return:
**    CFE_SUCCESS if no errors, otherwise this function returns the error code
**    that was received from the function that detected the error.
**    
*/
int32 CFE_SB_AppInit(void){

    uint32 CfgFileEventsToFilter = 0;    
    CFE_ES_MemPoolBuf_t TmpPtr;
    int32  Status;
    
    Status = CFE_ES_RegisterApp();

    if(Status != CFE_SUCCESS){
      CFE_ES_WriteToSysLog("SB:Call to CFE_ES_RegisterApp Failed:RC=0x%08X\n",(unsigned int)Status);
      return Status;
    }/* end if */

    /* Get the assigned Application ID for the SB Task */
    CFE_ES_GetAppID(&CFE_SB_Global.AppId);

    /* Process the platform cfg file events to be filtered */
    if(CFE_PLATFORM_SB_FILTERED_EVENT1 != 0){
      CFE_SB_Global.EventFilters[CfgFileEventsToFilter].EventID = CFE_PLATFORM_SB_FILTERED_EVENT1;
      CFE_SB_Global.EventFilters[CfgFileEventsToFilter].Mask    = CFE_PLATFORM_SB_FILTER_MASK1;      
      CfgFileEventsToFilter++;
    }/* end if */           

    if(CFE_PLATFORM_SB_FILTERED_EVENT2 != 0){
      CFE_SB_Global.EventFilters[CfgFileEventsToFilter].EventID = CFE_PLATFORM_SB_FILTERED_EVENT2;
      CFE_SB_Global.EventFilters[CfgFileEventsToFilter].Mask    = CFE_PLATFORM_SB_FILTER_MASK2;      
      CfgFileEventsToFilter++;
    }/* end if */      

    if(CFE_PLATFORM_SB_FILTERED_EVENT3 != 0){
      CFE_SB_Global.EventFilters[CfgFileEventsToFilter].EventID = CFE_PLATFORM_SB_FILTERED_EVENT3;
      CFE_SB_Global.EventFilters[CfgFileEventsToFilter].Mask    = CFE_PLATFORM_SB_FILTER_MASK3;      
      CfgFileEventsToFilter++;
    }/* end if */      

    if(CFE_PLATFORM_SB_FILTERED_EVENT4 != 0){
      CFE_SB_Global.EventFilters[CfgFileEventsToFilter].EventID = CFE_PLATFORM_SB_FILTERED_EVENT4;
      CFE_SB_Global.EventFilters[CfgFileEventsToFilter].Mask    = CFE_PLATFORM_SB_FILTER_MASK4;      
      CfgFileEventsToFilter++;
    }/* end if */      

    if(CFE_PLATFORM_SB_FILTERED_EVENT5 != 0){
      CFE_SB_Global.EventFilters[CfgFileEventsToFilter].EventID = CFE_PLATFORM_SB_FILTERED_EVENT5;
      CFE_SB_Global.EventFilters[CfgFileEventsToFilter].Mask    = CFE_PLATFORM_SB_FILTER_MASK5;      
      CfgFileEventsToFilter++;
    }/* end if */      

    if(CFE_PLATFORM_SB_FILTERED_EVENT6 != 0){
      CFE_SB_Global.EventFilters[CfgFileEventsToFilter].EventID = CFE_PLATFORM_SB_FILTERED_EVENT6;
      CFE_SB_Global.EventFilters[CfgFileEventsToFilter].Mask    = CFE_PLATFORM_SB_FILTER_MASK6;      
      CfgFileEventsToFilter++;
    }/* end if */      

    if(CFE_PLATFORM_SB_FILTERED_EVENT7 != 0){
      CFE_SB_Global.EventFilters[CfgFileEventsToFilter].EventID = CFE_PLATFORM_SB_FILTERED_EVENT7;
      CFE_SB_Global.EventFilters[CfgFileEventsToFilter].Mask    = CFE_PLATFORM_SB_FILTER_MASK7;      
      CfgFileEventsToFilter++;
    }/* end if */      

    if(CFE_PLATFORM_SB_FILTERED_EVENT8 != 0){
      CFE_SB_Global.EventFilters[CfgFileEventsToFilter].EventID = CFE_PLATFORM_SB_FILTERED_EVENT8;
      CFE_SB_Global.EventFilters[CfgFileEventsToFilter].Mask    = CFE_PLATFORM_SB_FILTER_MASK8;      
      CfgFileEventsToFilter++;
    }/* end if */
    
    /* Be sure the number of events to register for filtering   
    ** does not exceed CFE_PLATFORM_EVS_MAX_EVENT_FILTERS */
    if(CFE_PLATFORM_EVS_MAX_EVENT_FILTERS < CfgFileEventsToFilter){
      CfgFileEventsToFilter = CFE_PLATFORM_EVS_MAX_EVENT_FILTERS;
    }/* end if */


    /* Register event filter table... */
    Status = CFE_EVS_Register(CFE_SB_Global.EventFilters,
                              CfgFileEventsToFilter,
                              CFE_EVS_EventFilter_BINARY);
    if(Status != CFE_SUCCESS){
      CFE_ES_WriteToSysLog("SB:Call to CFE_EVS_Register Failed:RC=0x%08X\n",(unsigned int)Status);
      return Status;
    }/* end if */
    
    CFE_ES_WriteToSysLog("SB:Registered %d events for filtering\n",(int)CfgFileEventsToFilter);

    CFE_MSG_Init(&CFE_SB_Global.HKTlmMsg.Hdr.Msg,
                 CFE_SB_ValueToMsgId(CFE_SB_HK_TLM_MID),
                 sizeof(CFE_SB_Global.HKTlmMsg));

    CFE_MSG_Init(&CFE_SB_Global.PrevSubMsg.Hdr.Msg,
                 CFE_SB_ValueToMsgId(CFE_SB_ALLSUBS_TLM_MID),
                 sizeof(CFE_SB_Global.PrevSubMsg));

    /* Populate the fixed fields in the HK Tlm Msg */
    CFE_SB_Global.HKTlmMsg.Payload.MemPoolHandle = CFE_SB_Global.Mem.PoolHdl;
    
    /* Populate the fixed fields in the Stat Tlm Msg */
<<<<<<< HEAD
    CFE_SB.StatTlmMsg.Payload.MaxMsgIdsAllowed = CFE_PLATFORM_SB_MAX_MSG_IDS;
    CFE_SB.StatTlmMsg.Payload.MaxPipesAllowed  = CFE_PLATFORM_SB_MAX_PIPES;
    CFE_SB.StatTlmMsg.Payload.MaxMemAllowed    = CFE_PLATFORM_SB_BUF_MEMORY_BYTES;
    CFE_SB.StatTlmMsg.Payload.MaxPipeDepthAllowed = OS_QUEUE_MAX_DEPTH;
    CFE_SB.StatTlmMsg.Payload.MaxSubscriptionsAllowed =
=======
    CFE_SB_Global.StatTlmMsg.Payload.MaxMsgIdsAllowed = CFE_PLATFORM_SB_MAX_MSG_IDS;
    CFE_SB_Global.StatTlmMsg.Payload.MaxPipesAllowed  = CFE_PLATFORM_SB_MAX_PIPES;
    CFE_SB_Global.StatTlmMsg.Payload.MaxMemAllowed    = CFE_PLATFORM_SB_BUF_MEMORY_BYTES;
    CFE_SB_Global.StatTlmMsg.Payload.MaxPipeDepthAllowed = CFE_PLATFORM_SB_MAX_PIPE_DEPTH;
    CFE_SB_Global.StatTlmMsg.Payload.MaxSubscriptionsAllowed =
>>>>>>> cf198f6c
                    ((CFE_PLATFORM_SB_MAX_MSG_IDS)*(CFE_PLATFORM_SB_MAX_DEST_PER_PKT));
    
    Status = CFE_SB_CreatePipe(&CFE_SB_Global.CmdPipe,
                                CFE_SB_CMD_PIPE_DEPTH,
                                CFE_SB_CMD_PIPE_NAME);
    if(Status != CFE_SUCCESS){
      CFE_ES_WriteToSysLog("SB:Call to CFE_SB_CreatePipe Failed:RC=0x%08X\n",(unsigned int)Status);
      return Status;
    }/* end if */                                

    Status = CFE_SB_Subscribe(CFE_SB_ValueToMsgId(CFE_SB_CMD_MID),CFE_SB_Global.CmdPipe);

    if(Status != CFE_SUCCESS){
      CFE_ES_WriteToSysLog("SB:Subscribe to Cmds Failed:RC=0x%08X\n",(unsigned int)Status);
      return Status;
    }/* end if */
        
    Status = CFE_SB_Subscribe(CFE_SB_ValueToMsgId(CFE_SB_SEND_HK_MID),CFE_SB_Global.CmdPipe);

    if(Status != CFE_SUCCESS){
      CFE_ES_WriteToSysLog("SB:Subscribe to HK Request Failed:RC=0x%08X\n",(unsigned int)Status);
      return Status;
    }/* end if */

    Status = CFE_SB_Subscribe(CFE_SB_ValueToMsgId(CFE_SB_SUB_RPT_CTRL_MID),CFE_SB_Global.CmdPipe);

    if(Status != CFE_SUCCESS){
      CFE_ES_WriteToSysLog("SB:Subscribe to Subscription Report Request Failed:RC=0x%08X\n",(unsigned int)Status);
      return Status;
    }/* end if */
     
    /* Ensure a ground commanded reset does not get blocked if SB mem pool  */
    /* becomes fully configured (DCR6772) */
    Status = CFE_ES_GetPoolBuf(&TmpPtr, CFE_SB_Global.Mem.PoolHdl,
                                        sizeof(CFE_ES_RestartCmd_t));

    if(Status < 0){
      CFE_ES_WriteToSysLog("SB:Init error, GetPool Failed:RC=0x%08X\n",(unsigned int)Status);
      return Status;
    }/* end if */

    /* Return mem block used on previous call,the actual memory is not needed.*/
    /* The SB mem pool is now configured with a block size for the reset cmd. */
    Status = CFE_ES_PutPoolBuf(CFE_SB_Global.Mem.PoolHdl, TmpPtr);

    if(Status < 0){
      CFE_ES_WriteToSysLog("SB:Init error, PutPool Failed:RC=0x%08X\n",(unsigned int)Status);
      return Status;
    }/* end if */    
    
    Status = CFE_EVS_SendEvent(CFE_SB_INIT_EID,
                              CFE_EVS_EventType_INFORMATION,
                              "cFE SB Initialized");
    if(Status != CFE_SUCCESS){
      CFE_ES_WriteToSysLog("SB:Error sending init event:RC=0x%08X\n",(unsigned int)Status);
      return Status;
    }/* end if */
                      
    return CFE_SUCCESS;                      

}/* end CFE_SB_AppInit */


/******************************************************************************
**  Function:  CFE_SB_VerifyCmdLength()
**
**  Purpose:
**    Function to verify the length of incoming SB command packets
**
**  Arguments:
**    Message pointer and expected length
**
**  Return:
**    true if length is acceptable
*/
bool CFE_SB_VerifyCmdLength(CFE_MSG_Message_t *MsgPtr, size_t ExpectedLength)
{
    bool              result       = true;
    CFE_MSG_Size_t    ActualLength = 0;
    CFE_MSG_FcnCode_t FcnCode      = 0;
    CFE_SB_MsgId_t    MsgId        = CFE_SB_INVALID_MSG_ID;

    CFE_MSG_GetSize(MsgPtr, &ActualLength);

    /*
    ** Verify the command packet length
    */
    if (ExpectedLength != ActualLength)
    {
        CFE_MSG_GetMsgId(MsgPtr, &MsgId);
        CFE_MSG_GetFcnCode(MsgPtr, &FcnCode);

        CFE_EVS_SendEvent(CFE_SB_LEN_ERR_EID, CFE_EVS_EventType_ERROR,
                          "Invalid msg length: ID = 0x%X,  CC = %u, Len = %u, Expected = %u",
                          (unsigned int)CFE_SB_MsgIdToValue(MsgId), (unsigned int)FcnCode,
                          (unsigned int)ActualLength, (unsigned int)ExpectedLength);
        result = false;
        ++CFE_SB_Global.HKTlmMsg.Payload.CommandErrorCounter;
    }

    return(result);

} /* End of CFE_SB_VerifyCmdLength() */



/******************************************************************************
**  Function:  CFE_SB_ProcessCmdPipePkt()
**
**  Purpose:
**    Function to control actions when an SB command is received.
**
**  Arguments:
**    Software bus buffer pointer
**
**  Return:
**    none
*/
void CFE_SB_ProcessCmdPipePkt(CFE_SB_Buffer_t *SBBufPtr)
{
   CFE_SB_MsgId_t MessageID = CFE_SB_INVALID_MSG_ID;
   CFE_MSG_FcnCode_t FcnCode = 0;

   CFE_MSG_GetMsgId(&SBBufPtr->Msg, &MessageID);

   switch(CFE_SB_MsgIdToValue(MessageID)){

      case CFE_SB_SEND_HK_MID:
         /* Note: Command counter not incremented for this command */
         CFE_SB_SendHKTlmCmd((CFE_MSG_CommandHeader_t *)SBBufPtr);
         break;

      case CFE_SB_SUB_RPT_CTRL_MID:
         /* Note: Command counter not incremented for this command */
         CFE_MSG_GetFcnCode(&SBBufPtr->Msg, &FcnCode);
         switch (FcnCode) {
            case CFE_SB_SEND_PREV_SUBS_CC:
                if (CFE_SB_VerifyCmdLength(&SBBufPtr->Msg, sizeof(CFE_SB_SendPrevSubsCmd_t)))
                {
                    CFE_SB_SendPrevSubsCmd((CFE_SB_SendPrevSubsCmd_t *)SBBufPtr);
                }
                break;

            case CFE_SB_ENABLE_SUB_REPORTING_CC:
                if (CFE_SB_VerifyCmdLength(&SBBufPtr->Msg, sizeof(CFE_SB_EnableSubReportingCmd_t)))
                {
                    CFE_SB_EnableSubReportingCmd((CFE_SB_EnableSubReportingCmd_t *)SBBufPtr);
                }
                break;

            case CFE_SB_DISABLE_SUB_REPORTING_CC:
                if (CFE_SB_VerifyCmdLength(&SBBufPtr->Msg, sizeof(CFE_SB_DisableSubReportingCmd_t)))
                {
                    CFE_SB_DisableSubReportingCmd((CFE_SB_DisableSubReportingCmd_t *)SBBufPtr);
                }
                break;

            default:
               CFE_EVS_SendEvent(CFE_SB_BAD_CMD_CODE_EID,CFE_EVS_EventType_ERROR,
                     "Invalid Cmd, Unexpected Command Code %u", (unsigned int)FcnCode);
               CFE_SB_Global.HKTlmMsg.Payload.CommandErrorCounter++;
               break;
         } /* end switch on cmd code */
         break;

      case CFE_SB_CMD_MID:
         CFE_MSG_GetFcnCode(&SBBufPtr->Msg, &FcnCode);
         switch (FcnCode) {
            case CFE_SB_NOOP_CC:
                if (CFE_SB_VerifyCmdLength(&SBBufPtr->Msg, sizeof(CFE_SB_NoopCmd_t)))
                {
                    CFE_SB_NoopCmd((CFE_SB_NoopCmd_t *)SBBufPtr);
                }
                break;

            case CFE_SB_RESET_COUNTERS_CC:
                if (CFE_SB_VerifyCmdLength(&SBBufPtr->Msg, sizeof(CFE_SB_ResetCountersCmd_t)))
                {
                    /* Note: Command counter not incremented for this command */
                    CFE_SB_ResetCountersCmd((CFE_SB_ResetCountersCmd_t *)SBBufPtr);
                }
                break;

            case CFE_SB_SEND_SB_STATS_CC:
                if (CFE_SB_VerifyCmdLength(&SBBufPtr->Msg, sizeof(CFE_SB_SendSbStatsCmd_t)))
                {
                    CFE_SB_SendStatsCmd((CFE_SB_SendSbStatsCmd_t *)SBBufPtr);
                }
                break;

            case CFE_SB_WRITE_ROUTING_INFO_CC:
                if (CFE_SB_VerifyCmdLength(&SBBufPtr->Msg, sizeof(CFE_SB_WriteRoutingInfoCmd_t)))
                {
                    CFE_SB_WriteRoutingInfoCmd((CFE_SB_WriteRoutingInfoCmd_t *)SBBufPtr);
                }
                break;

            case CFE_SB_ENABLE_ROUTE_CC:
                if (CFE_SB_VerifyCmdLength(&SBBufPtr->Msg, sizeof(CFE_SB_EnableRouteCmd_t)))
                {
                    CFE_SB_EnableRouteCmd((CFE_SB_EnableRouteCmd_t *)SBBufPtr);
                }
                break;

            case CFE_SB_DISABLE_ROUTE_CC:
                if (CFE_SB_VerifyCmdLength(&SBBufPtr->Msg, sizeof(CFE_SB_DisableRouteCmd_t)))
                {
                    CFE_SB_DisableRouteCmd((CFE_SB_DisableRouteCmd_t *)SBBufPtr);
                }
                break;

            case CFE_SB_WRITE_PIPE_INFO_CC:
                if (CFE_SB_VerifyCmdLength(&SBBufPtr->Msg, sizeof(CFE_SB_WritePipeInfoCmd_t)))
                {
                    CFE_SB_WritePipeInfoCmd((CFE_SB_WritePipeInfoCmd_t *)SBBufPtr);
                }
                break;

            case CFE_SB_WRITE_MAP_INFO_CC:
                if (CFE_SB_VerifyCmdLength(&SBBufPtr->Msg, sizeof(CFE_SB_WriteMapInfoCmd_t)))
                {
                    CFE_SB_WriteMapInfoCmd((CFE_SB_WriteMapInfoCmd_t *)SBBufPtr);
                }
                break;

            default:
               CFE_EVS_SendEvent(CFE_SB_BAD_CMD_CODE_EID,CFE_EVS_EventType_ERROR,
                     "Invalid Cmd, Unexpected Command Code %u", FcnCode);
               CFE_SB_Global.HKTlmMsg.Payload.CommandErrorCounter++;
               break;
         } /* end switch on cmd code */
         break;

         default:
            CFE_EVS_SendEvent(CFE_SB_BAD_MSGID_EID,CFE_EVS_EventType_ERROR,
                  "Invalid Cmd, Unexpected Msg Id: 0x%x",
                  (unsigned int)CFE_SB_MsgIdToValue(MessageID));
            CFE_SB_Global.HKTlmMsg.Payload.CommandErrorCounter++;
            break;

   } /* end switch on MsgId */

} /* end CFE_SB_ProcessCmdPipePkt */



/******************************************************************************
**  Function:  CFE_SB_NoopCmd()
**
**  Purpose:
**    Handler function the SB command
**
*/
int32 CFE_SB_NoopCmd(const CFE_SB_NoopCmd_t *data)
{
    CFE_EVS_SendEvent(CFE_SB_CMD0_RCVD_EID,CFE_EVS_EventType_INFORMATION,
            "No-op Cmd Rcvd. %s", CFE_VERSION_STRING);
    CFE_SB_Global.HKTlmMsg.Payload.CommandCounter++;

    return CFE_SUCCESS;
}

/******************************************************************************
**  Function:  CFE_SB_ResetCountersCmd()
**
**  Purpose:
**    Handler function the SB command
**
*/
int32 CFE_SB_ResetCountersCmd(const CFE_SB_ResetCountersCmd_t *data)
{
    CFE_EVS_SendEvent(CFE_SB_CMD1_RCVD_EID,CFE_EVS_EventType_DEBUG,
            "Reset Counters Cmd Rcvd");

    CFE_SB_ResetCounters();

    return CFE_SUCCESS;
}

/******************************************************************************
**  Function:  CFE_SB_EnableSubReportingCmd()
**
**  Purpose:
**    Handler function the SB command
**
*/
int32 CFE_SB_EnableSubReportingCmd(const CFE_SB_EnableSubReportingCmd_t *data)
{
    CFE_SB_SetSubscriptionReporting(CFE_SB_ENABLE);
    return CFE_SUCCESS;
}

/******************************************************************************
**  Function:  CFE_SB_DisableSubReportingCmd()
**
**  Purpose:
**    Handler function the SB command
**
*/
int32 CFE_SB_DisableSubReportingCmd(const CFE_SB_DisableSubReportingCmd_t *data)
{
    CFE_SB_SetSubscriptionReporting(CFE_SB_DISABLE);
    return CFE_SUCCESS;
}


/******************************************************************************
**  Function:  CFE_SB_SendHKTlmCmd()
**
**  Purpose:
**    Function to send the SB housekeeping packet.
**
**  Arguments:
**    none
**
**  Notes:
**    Command counter not incremented for this command
**
**  Return:
**    none
*/
int32 CFE_SB_SendHKTlmCmd(const CFE_MSG_CommandHeader_t *data)
{
    CFE_SB_LockSharedData(__FILE__, __LINE__);

    CFE_SB_Global.HKTlmMsg.Payload.MemInUse        = CFE_SB_Global.StatTlmMsg.Payload.MemInUse;
    CFE_SB_Global.HKTlmMsg.Payload.UnmarkedMem     = CFE_PLATFORM_SB_BUF_MEMORY_BYTES - CFE_SB_Global.StatTlmMsg.Payload.PeakMemInUse;

    CFE_SB_UnlockSharedData(__FILE__, __LINE__);

    CFE_SB_TimeStampMsg(&CFE_SB_Global.HKTlmMsg.Hdr.Msg);
    CFE_SB_TransmitMsg(&CFE_SB_Global.HKTlmMsg.Hdr.Msg, true);

    return CFE_SUCCESS;
}/* end CFE_SB_SendHKTlmCmd */


/******************************************************************************
**  Function:  CFE_SB_ResetCounters()
**
**  Purpose:
**    Function to reset the SB housekeeping counters.
**
**  Arguments:
**    none
**
**  Notes:
**    Command counter not incremented for this command
**
**  Return:
**    none
*/
void CFE_SB_ResetCounters(void){

   CFE_SB_Global.HKTlmMsg.Payload.CommandCounter          = 0;
   CFE_SB_Global.HKTlmMsg.Payload.CommandErrorCounter           = 0;
   CFE_SB_Global.HKTlmMsg.Payload.NoSubscribersCounter    = 0;
   CFE_SB_Global.HKTlmMsg.Payload.DuplicateSubscriptionsCounter = 0;
   CFE_SB_Global.HKTlmMsg.Payload.MsgSendErrorCounter       = 0;
   CFE_SB_Global.HKTlmMsg.Payload.MsgReceiveErrorCounter    = 0;
   CFE_SB_Global.HKTlmMsg.Payload.InternalErrorCounter      = 0;
   CFE_SB_Global.HKTlmMsg.Payload.CreatePipeErrorCounter    = 0;
   CFE_SB_Global.HKTlmMsg.Payload.SubscribeErrorCounter     = 0;
   CFE_SB_Global.HKTlmMsg.Payload.PipeOverflowErrorCounter  = 0;
   CFE_SB_Global.HKTlmMsg.Payload.MsgLimitErrorCounter        = 0;

}/* end CFE_SB_ResetCounters */


/******************************************************************************
**  Function:  CFE_SB_EnableRouteCmd()
**
**  Purpose:
**    SB internal function to enable a specific route. A route is defined as a
**    MsgId/PipeId combination.
**
**  Arguments:
**    MsgPtr  : pointer to the message
**
**  Return:
**    None
*/
int32 CFE_SB_EnableRouteCmd(const CFE_SB_EnableRouteCmd_t *data)
{
    CFE_SB_MsgId_t          MsgId;
    CFE_SB_PipeD_t          *PipeDscPtr;
    CFE_SB_DestinationD_t   *DestPtr;
    const CFE_SB_RouteCmd_Payload_t      *CmdPtr;
    uint16 PendingEventID;

    PendingEventID = 0;
    CmdPtr = &data->Payload;

    MsgId  = CmdPtr->MsgId;

    CFE_SB_LockSharedData(__func__,__LINE__);

    /* check cmd parameters */
    PipeDscPtr = CFE_SB_LocatePipeDescByID(CmdPtr->Pipe);
    if(!CFE_SB_IsValidMsgId(MsgId) ||
       !CFE_SB_PipeDescIsMatch(PipeDscPtr,CmdPtr->Pipe))
    {
        PendingEventID = CFE_SB_ENBL_RTE3_EID;
        CFE_SB_Global.HKTlmMsg.Payload.CommandErrorCounter++;
    }
    else
    {
        DestPtr = CFE_SB_GetDestPtr(CFE_SBR_GetRouteId(MsgId), CmdPtr->Pipe);
        if(DestPtr == NULL)
        {
            PendingEventID = CFE_SB_ENBL_RTE1_EID;
            CFE_SB_Global.HKTlmMsg.Payload.CommandErrorCounter++;
        }
        else
        {
            DestPtr->Active = CFE_SB_ACTIVE;
            PendingEventID = CFE_SB_ENBL_RTE2_EID;
            CFE_SB_Global.HKTlmMsg.Payload.CommandCounter++;
        }

    }/* end if */    

    CFE_SB_UnlockSharedData(__func__,__LINE__);

    switch(PendingEventID)
    {
        case CFE_SB_ENBL_RTE1_EID:
            CFE_EVS_SendEvent(CFE_SB_ENBL_RTE1_EID,CFE_EVS_EventType_ERROR,
                "Enbl Route Cmd:Route does not exist.Msg 0x%x,Pipe %lu",
                (unsigned int)CFE_SB_MsgIdToValue(MsgId),
                CFE_ES_ResourceID_ToInteger(CmdPtr->Pipe));
            break;
        case CFE_SB_ENBL_RTE3_EID:
            CFE_EVS_SendEvent(CFE_SB_ENBL_RTE3_EID,CFE_EVS_EventType_ERROR,
                      "Enbl Route Cmd:Invalid Param.Msg 0x%x,Pipe %lu",
                      (unsigned int)CFE_SB_MsgIdToValue(MsgId),
                      CFE_ES_ResourceID_ToInteger(CmdPtr->Pipe));
            break;
        case CFE_SB_ENBL_RTE2_EID:
            CFE_EVS_SendEvent(CFE_SB_ENBL_RTE2_EID,CFE_EVS_EventType_DEBUG,
                      "Enabling Route,Msg 0x%x,Pipe %lu",
                      (unsigned int)CFE_SB_MsgIdToValue(MsgId),
                      CFE_ES_ResourceID_ToInteger(CmdPtr->Pipe));
            break;
    }

    return CFE_SUCCESS;
}/* end CFE_SB_EnableRouteCmd */



/******************************************************************************
**  Function:  CFE_SB_DisableRouteCmd()
**
**  Purpose:
**    SB internal function to disable a specific route. A route is defined as a
**    MsgId/PipeId combination.
**
**  Arguments:
**    MsgPtr  : pointer to the message
**
**  Return:
**    None
*/
int32 CFE_SB_DisableRouteCmd(const CFE_SB_DisableRouteCmd_t *data)
{
    CFE_SB_MsgId_t          MsgId;
    CFE_SB_PipeD_t          *PipeDscPtr;
    CFE_SB_DestinationD_t   *DestPtr;
    const CFE_SB_RouteCmd_Payload_t      *CmdPtr;
    uint16 PendingEventID;

    PendingEventID = 0;
    CmdPtr = &data->Payload;

    MsgId  = CmdPtr->MsgId;

    CFE_SB_LockSharedData(__func__,__LINE__);

    /* check cmd parameters */
    PipeDscPtr = CFE_SB_LocatePipeDescByID(CmdPtr->Pipe);
    if(!CFE_SB_IsValidMsgId(MsgId) ||
       !CFE_SB_PipeDescIsMatch(PipeDscPtr,CmdPtr->Pipe))
    {
        PendingEventID = CFE_SB_DSBL_RTE3_EID;
        CFE_SB_Global.HKTlmMsg.Payload.CommandErrorCounter++;
    }
    else
    {
        DestPtr = CFE_SB_GetDestPtr(CFE_SBR_GetRouteId(MsgId), CmdPtr->Pipe);
        if(DestPtr == NULL)
        {
            PendingEventID = CFE_SB_DSBL_RTE1_EID;
            CFE_SB_Global.HKTlmMsg.Payload.CommandErrorCounter++;
        }
        else
        {
            DestPtr->Active = CFE_SB_INACTIVE;
            PendingEventID = CFE_SB_DSBL_RTE2_EID;
            CFE_SB_Global.HKTlmMsg.Payload.CommandCounter++;
        }

    }/* end if */    

    CFE_SB_UnlockSharedData(__func__,__LINE__);


    switch(PendingEventID)
    {
        case CFE_SB_DSBL_RTE1_EID:
            CFE_EVS_SendEvent(CFE_SB_DSBL_RTE1_EID,CFE_EVS_EventType_ERROR,
                "Disable Route Cmd:Route does not exist,Msg 0x%x,Pipe %lu",
                (unsigned int)CFE_SB_MsgIdToValue(MsgId),
                CFE_ES_ResourceID_ToInteger(CmdPtr->Pipe));
            break;
        case CFE_SB_DSBL_RTE3_EID:
            CFE_EVS_SendEvent(CFE_SB_DSBL_RTE3_EID,CFE_EVS_EventType_ERROR,
                   "Disable Route Cmd:Invalid Param.Msg 0x%x,Pipe %lu",
                   (unsigned int)CFE_SB_MsgIdToValue(MsgId),
                   CFE_ES_ResourceID_ToInteger(CmdPtr->Pipe));
            break;
        case CFE_SB_DSBL_RTE2_EID:
            CFE_EVS_SendEvent(CFE_SB_DSBL_RTE2_EID,CFE_EVS_EventType_DEBUG,
                      "Route Disabled,Msg 0x%x,Pipe %lu",
                      (unsigned int)CFE_SB_MsgIdToValue(MsgId),
                      CFE_ES_ResourceID_ToInteger(CmdPtr->Pipe));
            break;
    }

    return CFE_SUCCESS;
}/* end CFE_SB_DisableRouteCmd */


/******************************************************************************
**  Function:  CFE_SB_SendStatsCmd()
**
**  Purpose:
**    SB internal function to send a Software Bus statistics packet
**
**  Arguments:
**    None
**
**  Return:
**    None
*/
int32 CFE_SB_SendStatsCmd(const CFE_SB_SendSbStatsCmd_t *data)
{
    uint32 PipeDscCount;
    uint32 PipeStatCount;
    CFE_SB_PipeD_t *PipeDscPtr;
    CFE_SB_PipeDepthStats_t *PipeStatPtr;

    CFE_SB_LockSharedData(__FILE__, __LINE__);

    /* Collect data on pipes */
    PipeDscCount = CFE_PLATFORM_SB_MAX_PIPES;
    PipeStatCount = CFE_MISSION_SB_MAX_PIPES;
    PipeDscPtr = CFE_SB_Global.PipeTbl;
    PipeStatPtr = CFE_SB_Global.StatTlmMsg.Payload.PipeDepthStats;

    while (PipeDscCount > 0 && PipeStatCount > 0)
    {
        if (CFE_SB_PipeDescIsUsed(PipeDscPtr))
        {
            PipeStatPtr->PipeId = PipeDscPtr->PipeId;
            PipeStatPtr->InUse = PipeDscPtr->CurrentDepth;
            PipeStatPtr->PeakInUse = PipeDscPtr->PeakDepth;
            PipeStatPtr->Depth = PipeDscPtr->QueueDepth;

            ++PipeStatPtr;
            --PipeStatCount;
        }

        --PipeDscCount;
        ++PipeDscPtr;
    }

    CFE_SB_UnlockSharedData(__FILE__, __LINE__);

    while (PipeStatCount > 0)
    {
        memset(PipeStatPtr, 0, sizeof(*PipeStatPtr));

        ++PipeStatPtr;
        --PipeStatCount;
    }

    CFE_SB_TimeStampMsg(&CFE_SB_Global.StatTlmMsg.Hdr.Msg);
    CFE_SB_TransmitMsg(&CFE_SB_Global.StatTlmMsg.Hdr.Msg, true);

    CFE_EVS_SendEvent(CFE_SB_SND_STATS_EID,CFE_EVS_EventType_DEBUG,
                      "Software Bus Statistics packet sent");

    CFE_SB_Global.HKTlmMsg.Payload.CommandCounter++;

    return CFE_SUCCESS;
}/* CFE_SB_SendStatsCmd */


/******************************************************************************
 * \brief SB internal function to handle processing of 'Write Routing Info' Cmd
 *
 * \param[in] data Pointer to command structure
 *
 * \return Execution status, see \ref CFEReturnCodes
 */
int32 CFE_SB_WriteRoutingInfoCmd(const CFE_SB_WriteRoutingInfoCmd_t *data)
{
    char LocalFilename[OS_MAX_PATH_LEN];
    int32 Stat;

    CFE_SB_MessageStringGet(LocalFilename, data->Payload.Filename, CFE_PLATFORM_SB_DEFAULT_ROUTING_FILENAME,
            sizeof(LocalFilename), sizeof(data->Payload.Filename));

    Stat = CFE_SB_WriteRtgInfo(LocalFilename);
    CFE_SB_IncrCmdCtr(Stat);

    return CFE_SUCCESS;
}


/******************************************************************************
 * \brief SB internal function to handle processing of 'Write Pipe Info' Cmd
 *
 * \param[in] data Pointer to command structure
 *
 * \return Execution status, see \ref CFEReturnCodes
 */
int32 CFE_SB_WritePipeInfoCmd(const CFE_SB_WritePipeInfoCmd_t *data)
{
    char LocalFilename[OS_MAX_PATH_LEN];
    int32 Stat;

    CFE_SB_MessageStringGet(LocalFilename, data->Payload.Filename, CFE_PLATFORM_SB_DEFAULT_PIPE_FILENAME,
            sizeof(LocalFilename), sizeof(data->Payload.Filename));

    Stat = CFE_SB_WritePipeInfo(LocalFilename);
    CFE_SB_IncrCmdCtr(Stat);

    return CFE_SUCCESS;
}


/******************************************************************************
 * \brief SB internal function to handle processing of 'Write Map Info' Cmd
 *
 * \param[in] data Pointer to command structure
 *
 * \return Execution status, see \ref CFEReturnCodes
 */
int32 CFE_SB_WriteMapInfoCmd(const CFE_SB_WriteMapInfoCmd_t *data)
{
    char LocalFilename[OS_MAX_PATH_LEN];
    int32 Stat;

    CFE_SB_MessageStringGet(LocalFilename, data->Payload.Filename, CFE_PLATFORM_SB_DEFAULT_MAP_FILENAME,
            sizeof(LocalFilename), sizeof(data->Payload.Filename));

    Stat = CFE_SB_WriteMapInfo(LocalFilename);

    CFE_SB_IncrCmdCtr(Stat);

    return CFE_SUCCESS;
}

/******************************************************************************
 * Local callback helper for writing routing info to a file
 */
void CFE_SB_WriteRouteToFile(CFE_SBR_RouteId_t RouteId, void *ArgPtr)
{
    struct RouteInfo
    {
        CFE_SB_PipeId_t PipeId;
        uint8           Active;
        uint16          DestCnt;
    };

    CFE_SB_FileWriteCallback_t *args;
    CFE_SB_DestinationD_t      *destptr;
    CFE_SB_PipeD_t             *pipedptr;
    int32                       status;
    CFE_SB_RoutingFileEntry_t   entry;
    struct RouteInfo RouteInfo[CFE_PLATFORM_SB_MAX_DEST_PER_PKT];
    struct RouteInfo *RouteInfoPtr;
    uint32 NumDest;

    /* Cast arguments for local use */
    args = (CFE_SB_FileWriteCallback_t *)ArgPtr;

    NumDest = 0;

    /* Data must be locked to snapshot the route info */
    CFE_SB_LockSharedData(__FILE__, __LINE__);

    destptr = CFE_SBR_GetDestListHeadPtr(RouteId);
    entry.MsgId = CFE_SBR_GetMsgId(RouteId);
    RouteInfoPtr = RouteInfo;

    while((destptr != NULL) && NumDest < CFE_PLATFORM_SB_MAX_DEST_PER_PKT)
    {
        pipedptr = CFE_SB_LocatePipeDescByID(destptr->PipeId);

        /* If invalid id, continue on to next entry */
        if (CFE_SB_PipeDescIsMatch(pipedptr,destptr->PipeId))
        {
            RouteInfoPtr->PipeId = destptr->PipeId;
            RouteInfoPtr->Active = destptr->Active;
            RouteInfoPtr->DestCnt = destptr->DestCnt;
            ++RouteInfoPtr;
            ++NumDest;
        }

        destptr = destptr->Next;
    }

    CFE_SB_UnlockSharedData(__FILE__, __LINE__);

    RouteInfoPtr = RouteInfo;
    while (NumDest > 0)
    {
        entry.PipeId    = RouteInfoPtr->PipeId;
        entry.State     = RouteInfoPtr->Active;
        entry.MsgCnt    = RouteInfoPtr->DestCnt;

        entry.AppName[0] = 0;

        /*
         * NOTE: as long as CFE_ES_GetAppName() returns success, then it
         * guarantees null termination of the output.  Return code is not
         * checked here (bad) but in case of error it does not seem to touch
         * the buffer, therefore the initialization above will protect for now
         */
        CFE_ES_GetAppName(entry.AppName, pipedptr->AppId, sizeof(entry.AppName));
        CFE_SB_GetPipeName(entry.PipeName, sizeof(entry.PipeName), entry.PipeId);

        status = OS_write (args->Fd, &entry, sizeof(CFE_SB_RoutingFileEntry_t));
        if(status != sizeof(CFE_SB_RoutingFileEntry_t))
        {
            CFE_SB_FileWriteByteCntErr(args->Filename, sizeof(CFE_SB_RoutingFileEntry_t), status);
            OS_close(args->Fd);
            args->Status = CFE_SB_FILE_IO_ERR;
        }

        args->FileSize += status;
        args->EntryCount++;

        ++RouteInfoPtr;
        --NumDest;
    }
}

/******************************************************************************
**  Function:  CFE_SB_SendSubscriptionReport()
**
**  Purpose:
**    SB internal function to generate the "ONESUB_TLM" message after a subscription.
**    No-op when subscription reporting is disabled.
**
**  Arguments:
**    Payload of notification message - MsgId, PipeId, QOS
**
**  Return:
**    CFE_SUCCESS or error code
*/
int32 CFE_SB_SendSubscriptionReport(CFE_SB_MsgId_t MsgId, CFE_SB_PipeId_t PipeId, CFE_SB_Qos_t Quality)
{
    CFE_SB_SingleSubscriptionTlm_t SubRptMsg;
    int32  Status;

    Status = CFE_SUCCESS;

    if (CFE_SB_Global.SubscriptionReporting == CFE_SB_ENABLE)
    {
        CFE_MSG_Init(&SubRptMsg.Hdr.Msg,
                    CFE_SB_ValueToMsgId(CFE_SB_ONESUB_TLM_MID),
                    sizeof(SubRptMsg));

        SubRptMsg.Payload.MsgId = MsgId;
        SubRptMsg.Payload.Pipe = PipeId;
        SubRptMsg.Payload.Qos = Quality;
        SubRptMsg.Payload.SubType = CFE_SB_SUBSCRIPTION;

        Status = CFE_SB_TransmitMsg(&SubRptMsg.Hdr.Msg, true);
        CFE_EVS_SendEventWithAppID(CFE_SB_SUBSCRIPTION_RPT_EID,CFE_EVS_EventType_DEBUG,CFE_SB_Global.AppId,
                "Sending Subscription Report Msg=0x%x,Pipe=%lu,Stat=0x%x",
                (unsigned int)CFE_SB_MsgIdToValue(MsgId),
                CFE_ES_ResourceID_ToInteger(PipeId),(unsigned int)Status);
    }

    return Status;
}


/******************************************************************************
 * \brief SB internal function to write the routing information to a file
 *
 * \param[in] Filename Pointer the file name to write
 *
 * \return Execution status, see \ref CFEReturnCodes
 * \retval #CFE_SUCCESS        \copybrief CFE_SUCCESS
 * \retval #CFE_SB_FILE_IO_ERR \copybrief CFE_SB_FILE_IO_ERR
 */
int32 CFE_SB_WriteRtgInfo(const char *Filename)
{
    CFE_SB_FileWriteCallback_t  args = {0};
    int32                       Status;
    CFE_FS_Header_t             FileHdr;

    Status = OS_OpenCreate(&args.Fd, Filename, OS_FILE_FLAG_CREATE | OS_FILE_FLAG_TRUNCATE, OS_WRITE_ONLY);
    if(Status < OS_SUCCESS)
    {
        CFE_EVS_SendEvent(CFE_SB_SND_RTG_ERR1_EID, CFE_EVS_EventType_ERROR,
                      "Error creating file %s, stat=0x%x",
                      Filename, (unsigned int)Status);
        return CFE_SB_FILE_IO_ERR;
    }

    /* clear out the cfe file header fields, then populate description and subtype */
    CFE_FS_InitHeader(&FileHdr, "SB Routing Information", CFE_FS_SubType_SB_ROUTEDATA);

    Status = CFE_FS_WriteHeader(args.Fd, &FileHdr);
    if(Status != sizeof(CFE_FS_Header_t))
    {
        CFE_SB_FileWriteByteCntErr(Filename,sizeof(CFE_FS_Header_t),Status);
        OS_close(args.Fd);
        return CFE_SB_FILE_IO_ERR;
    }

    /* Initialize the reset of the nonzero callback argument elements */
    args.FileSize = Status;
    args.Filename = Filename;

    /* Write route info to file */
    CFE_SBR_ForEachRouteId(CFE_SB_WriteRouteToFile, &args, NULL);

    if (args.Status != 0)
    {
        return args.Status;
    }
    else
    {
        OS_close(args.Fd);
        CFE_EVS_SendEvent(CFE_SB_SND_RTG_EID,CFE_EVS_EventType_DEBUG,
                          "%s written:Size=%d,Entries=%d",
                          Filename, (int)args.FileSize, (int)args.EntryCount);
        return CFE_SUCCESS;
    }

}


/******************************************************************************
 * \brief SB internal function to write the Pipe table to a file
 *
 * \param[in] Filename Pointer the file name to write
 *
 * \return Execution status, see \ref CFEReturnCodes
 * \retval #CFE_SUCCESS        \copybrief CFE_SUCCESS
 * \retval #CFE_SB_FILE_IO_ERR \copybrief CFE_SB_FILE_IO_ERR
 */
int32 CFE_SB_WritePipeInfo(const char *Filename)
{
    uint16 i;
    osal_id_t  fd;
    int32  Status;
    uint32 FileSize = 0;
    uint32 EntryCount = 0;
    CFE_FS_Header_t FileHdr;
    CFE_SB_PipeD_t *PipeDscPtr;
    CFE_SB_PipeInfoEntry_t FileEntry;
    osal_id_t SysQueueId;

    Status = OS_OpenCreate(&fd, Filename, OS_FILE_FLAG_CREATE | OS_FILE_FLAG_TRUNCATE, OS_WRITE_ONLY);

    if(Status < OS_SUCCESS){
        CFE_EVS_SendEvent(CFE_SB_SND_RTG_ERR1_EID,CFE_EVS_EventType_ERROR,
                          "Error creating file %s, stat=0x%x",
                           Filename,(unsigned int)Status);
        return CFE_SB_FILE_IO_ERR;
    }/* end if */

    /* clear out the cfe file header fields, then populate description and subtype */
    CFE_FS_InitHeader(&FileHdr, "SB Pipe Information", CFE_FS_SubType_SB_PIPEDATA);
    
    Status = CFE_FS_WriteHeader(fd, &FileHdr);
    if(Status != sizeof(CFE_FS_Header_t)){
        CFE_SB_FileWriteByteCntErr(Filename,sizeof(CFE_FS_Header_t),Status);
        OS_close(fd);
        return CFE_SB_FILE_IO_ERR;
    }/* end if */

    FileSize = Status;

    /* loop through the pipe table */   
    CFE_SB_LockSharedData(__FILE__,__LINE__); 
    PipeDscPtr = CFE_SB_Global.PipeTbl;

    for (i=0;i<CFE_PLATFORM_SB_MAX_PIPES;i++)
    {
        if (CFE_SB_PipeDescIsUsed(PipeDscPtr))
        {
            /*
             * Ensure any old data in the struct has been cleared
             */
            memset(&FileEntry, 0, sizeof(FileEntry));

            /*
             * Take a "snapshot" of the PipeDsc state while locked 
             */
            FileEntry.PipeId = CFE_SB_PipeDescGetID(PipeDscPtr);            
            FileEntry.AppId = PipeDscPtr->AppId;
            FileEntry.MaxQueueDepth = PipeDscPtr->QueueDepth;
            FileEntry.CurrentQueueDepth = PipeDscPtr->CurrentDepth;
            FileEntry.PeakQueueDepth = PipeDscPtr->PeakDepth;
            FileEntry.SendErrors = PipeDscPtr->SendErrors;
            FileEntry.Opts = PipeDscPtr->Opts;
            SysQueueId = PipeDscPtr->SysQueueId;

            CFE_SB_UnlockSharedData(__FILE__,__LINE__); 

            /*
             * Gather data from other subsystems while unlocked.
             * This might fail if the pipe is deleted simultaneously while this runs, but in
             * the unlikely event that happens, the name data will simply be blank as the ID(s)
             * will not validate.
             */
            OS_GetResourceName(SysQueueId, FileEntry.PipeName, sizeof(FileEntry.PipeName));
            CFE_ES_GetAppName(FileEntry.AppName, FileEntry.AppId, sizeof(FileEntry.AppName));

            Status = OS_write (fd, &FileEntry, sizeof(FileEntry));
            if (Status != sizeof(FileEntry))
            {
                CFE_SB_FileWriteByteCntErr(Filename,sizeof(FileEntry),Status);
                OS_close(fd);
                return CFE_SB_FILE_IO_ERR;
            }/* end if */

            FileSize += Status;
            EntryCount ++;

            CFE_SB_LockSharedData(__FILE__,__LINE__); 

        }/* end if */

        ++PipeDscPtr;

    }/* end for */

    CFE_SB_UnlockSharedData(__FILE__,__LINE__); 

    OS_close(fd);

    CFE_EVS_SendEvent(CFE_SB_SND_RTG_EID,CFE_EVS_EventType_DEBUG,
                      "%s written:Size=%d,Entries=%d",
                       Filename,(int)FileSize,(int)EntryCount);

    return CFE_SUCCESS;

}

/******************************************************************************
 * Local callback helper for writing map info to a file
 */
void CFE_SB_WriteMapToFile(CFE_SBR_RouteId_t RouteId, void *ArgPtr)
{
    CFE_SB_FileWriteCallback_t *args;
    int32                       status;
    CFE_SB_MsgMapFileEntry_t    entry;

    /* Cast arguments for local use */
    args = (CFE_SB_FileWriteCallback_t *)ArgPtr;

    if(args->Status != CFE_SB_FILE_IO_ERR)
    {
        CFE_SB_LockSharedData(__FILE__,__LINE__); 
        entry.MsgId = CFE_SBR_GetMsgId(RouteId);
        entry.Index = CFE_SBR_RouteIdToValue(RouteId);
        CFE_SB_UnlockSharedData(__FILE__,__LINE__); 

        status = OS_write (args->Fd, &entry, sizeof(CFE_SB_MsgMapFileEntry_t));
        if(status != sizeof(CFE_SB_MsgMapFileEntry_t))
        {
            CFE_SB_FileWriteByteCntErr(args->Filename, sizeof(CFE_SB_MsgMapFileEntry_t), status);
            OS_close(args->Fd);
            args->Status = CFE_SB_FILE_IO_ERR;
        }

        args->FileSize += status;
        args->EntryCount++;
    }
}

/******************************************************************************
 * \brief SB internal function to write the Message Map to a file
 *
 * \param[in] Filename Pointer the file name to write
 *
 * \return Execution status, see \ref CFEReturnCodes
 * \retval #CFE_SUCCESS        \copybrief CFE_SUCCESS
 * \retval #CFE_SB_FILE_IO_ERR \copybrief CFE_SB_FILE_IO_ERR
 */
int32 CFE_SB_WriteMapInfo(const char *Filename)
{
    CFE_SB_FileWriteCallback_t args = {0};
    int32                      Status;
    CFE_FS_Header_t            FileHdr;

    Status = OS_OpenCreate(&args.Fd, Filename, OS_FILE_FLAG_CREATE | OS_FILE_FLAG_TRUNCATE, OS_WRITE_ONLY);

    if (Status < OS_SUCCESS)
    {
        CFE_EVS_SendEvent(CFE_SB_SND_RTG_ERR1_EID, CFE_EVS_EventType_ERROR,
                          "Error creating file %s, stat=0x%x",
                           Filename, (unsigned int)Status);
        return CFE_SB_FILE_IO_ERR;
    }

    /* clear out the cfe file header fields, then populate description and subtype */
    CFE_FS_InitHeader(&FileHdr, "SB Message Map Information", CFE_FS_SubType_SB_MAPDATA);

    Status = CFE_FS_WriteHeader(args.Fd, &FileHdr);
    if(Status != sizeof(CFE_FS_Header_t))
    {
        CFE_SB_FileWriteByteCntErr(Filename, sizeof(CFE_FS_Header_t), Status);
        OS_close(args.Fd);
        return CFE_SB_FILE_IO_ERR;
    }

    /* Initialize the reset of the nonzero callback argument elements */
    args.FileSize = Status;
    args.Filename = Filename;

    /* Write route info to file */
    CFE_SBR_ForEachRouteId(CFE_SB_WriteMapToFile, &args, NULL);

    if (args.Status != 0)
    {
        return args.Status;
    }
    else
    {
        OS_close(args.Fd);
        CFE_EVS_SendEvent(CFE_SB_SND_RTG_EID, CFE_EVS_EventType_DEBUG,
                          "%s written:Size=%d,Entries=%d",
                          Filename, (int)args.FileSize, (int)args.EntryCount);
        return CFE_SUCCESS;
    }
}

/******************************************************************************
 * Local callback helper for sending route subscriptions
 */
void CFE_SB_SendRouteSub(CFE_SBR_RouteId_t RouteId, void *ArgPtr)
{
    CFE_SB_DestinationD_t *destptr;
    int32                  status;

    destptr = CFE_SBR_GetDestListHeadPtr(RouteId);

    /* Loop through destinations */
    while(destptr != NULL)
    {

        if(destptr->Scope == CFE_SB_MSG_GLOBAL)
        {

            /* ...add entry into pkt */
            CFE_SB_Global.PrevSubMsg.Payload.Entry[CFE_SB_Global.PrevSubMsg.Payload.Entries].MsgId = CFE_SBR_GetMsgId(RouteId);
            CFE_SB_Global.PrevSubMsg.Payload.Entry[CFE_SB_Global.PrevSubMsg.Payload.Entries].Qos.Priority = 0;
            CFE_SB_Global.PrevSubMsg.Payload.Entry[CFE_SB_Global.PrevSubMsg.Payload.Entries].Qos.Reliability = 0;
            CFE_SB_Global.PrevSubMsg.Payload.Entries++;

            /* send pkt if full */
            if(CFE_SB_Global.PrevSubMsg.Payload.Entries >= CFE_SB_SUB_ENTRIES_PER_PKT)
            {
                CFE_SB_UnlockSharedData(__func__,__LINE__);
                status = CFE_SB_TransmitMsg(&CFE_SB_Global.PrevSubMsg.Hdr.Msg, true);
                CFE_EVS_SendEvent(CFE_SB_FULL_SUB_PKT_EID, CFE_EVS_EventType_DEBUG,
                                  "Full Sub Pkt %d Sent,Entries=%d,Stat=0x%x\n",
                                  (int)CFE_SB_Global.PrevSubMsg.Payload.PktSegment,
                                  (int)CFE_SB_Global.PrevSubMsg.Payload.Entries, (unsigned int)status);
                CFE_SB_LockSharedData(__func__,__LINE__);
                CFE_SB_Global.PrevSubMsg.Payload.Entries = 0;
                CFE_SB_Global.PrevSubMsg.Payload.PktSegment++;
            }

            /*
             * break while loop through destinations, onto next route
             * This is done because we want only one network subscription per msgid
             * Later when Qos is used, we may want to take just the highest priority
             * subscription if there are more than one
             */
            break;

        }

        /* Advance to next destination */
        destptr = destptr->Next;
    }
}

/******************************************************************************
**  Function:  CFE_SB_SendPrevSubsCmd()
**
**  Purpose:
**    SB function to build and send an SB packet containing a complete list of
**    current subscriptions.Intended to be used primarily for the Software Bus
**    Networking Application (SBN).
**
**  Arguments:
**    None
**
**  Return:
**    None
*/
int32 CFE_SB_SendPrevSubsCmd(const CFE_SB_SendPrevSubsCmd_t *data)
{
    int32 status;

    /* Take semaphore to ensure data does not change during this function */
    CFE_SB_LockSharedData(__func__,__LINE__);

    /* Initialize entry/segment tracking */
    CFE_SB_Global.PrevSubMsg.Payload.PktSegment = 1;
    CFE_SB_Global.PrevSubMsg.Payload.Entries = 0;

    /* Send subcription for each route */
    CFE_SBR_ForEachRouteId(CFE_SB_SendRouteSub, NULL, NULL);

    CFE_SB_UnlockSharedData(__func__,__LINE__);

    /* if pkt has any number of entries, send it as a partial pkt */
    if(CFE_SB_Global.PrevSubMsg.Payload.Entries > 0)
    {
        status = CFE_SB_TransmitMsg(&CFE_SB_Global.PrevSubMsg.Hdr.Msg, true);
        CFE_EVS_SendEvent(CFE_SB_PART_SUB_PKT_EID, CFE_EVS_EventType_DEBUG,
                          "Partial Sub Pkt %d Sent,Entries=%d,Stat=0x%x",
                          (int)CFE_SB_Global.PrevSubMsg.Payload.PktSegment, (int)CFE_SB_Global.PrevSubMsg.Payload.Entries,
                          (unsigned int)status);
    }

    return CFE_SUCCESS;
}/* end CFE_SB_SendPrevSubsCmd */



/******************************************************************************
**  Function:  CFE_SB_IncrCmdCtr()
**
**  Purpose:
**    SB internal function to increment the proper cmd counter based on the
**    status input. This small utility was written to eliminate duplicate code.
**
**  Arguments:
**    status - typically CFE_SUCCESS or an SB error code
**
**  Return:
**    None
*/
void CFE_SB_IncrCmdCtr(int32 status){

    if(status==CFE_SUCCESS){
      CFE_SB_Global.HKTlmMsg.Payload.CommandCounter++;
    }else{
      CFE_SB_Global.HKTlmMsg.Payload.CommandErrorCounter++;
    }/* end if */

}/* end CFE_SB_IncrCmdCtr */



/******************************************************************************
**  Function:  CFE_SB_FileWriteByteCntErr()
**
**  Purpose:
**    SB internal function to report a file write error
**
**  Arguments:
**
**
**  Return:
**    None
*/
void CFE_SB_FileWriteByteCntErr(const char *Filename,uint32 Requested,uint32 Actual){

    CFE_EVS_SendEvent(CFE_SB_FILEWRITE_ERR_EID,CFE_EVS_EventType_ERROR,
                      "File write,byte cnt err,file %s,request=%d,actual=%d",
                       Filename,(int)Requested,(int)Actual);

}/* end CFE_SB_FileWriteByteCntErr() */


/******************************************************************************
**  Function:  CFE_SB_SetSubscriptionReporting()
**
**  Purpose:
**    SB internal function to enable and disable subscription reporting.
**
**  Arguments:
**
**
**  Return:
**    None
*/
void CFE_SB_SetSubscriptionReporting(uint32 state){

    CFE_SB_Global.SubscriptionReporting = state;

}/* end CFE_SB_SetSubscriptionReporting */<|MERGE_RESOLUTION|>--- conflicted
+++ resolved
@@ -45,12 +45,7 @@
 #include <string.h>
 
 /*  Task Globals */
-<<<<<<< HEAD
-cfe_sb_t                CFE_SB;
-=======
-CFE_SB_Global_t         CFE_SB_Global;
-CFE_SB_Qos_t            CFE_SB_Default_Qos;
->>>>>>> cf198f6c
+CFE_SB_Global_t                CFE_SB_Global;
 
 /* Local structure for file writing callbacks */
 typedef struct
@@ -72,7 +67,6 @@
 **    none
 **
 **  Return:
-u
 **    none
 */
 void CFE_SB_TaskMain(void)
@@ -242,19 +236,11 @@
     CFE_SB_Global.HKTlmMsg.Payload.MemPoolHandle = CFE_SB_Global.Mem.PoolHdl;
     
     /* Populate the fixed fields in the Stat Tlm Msg */
-<<<<<<< HEAD
-    CFE_SB.StatTlmMsg.Payload.MaxMsgIdsAllowed = CFE_PLATFORM_SB_MAX_MSG_IDS;
-    CFE_SB.StatTlmMsg.Payload.MaxPipesAllowed  = CFE_PLATFORM_SB_MAX_PIPES;
-    CFE_SB.StatTlmMsg.Payload.MaxMemAllowed    = CFE_PLATFORM_SB_BUF_MEMORY_BYTES;
-    CFE_SB.StatTlmMsg.Payload.MaxPipeDepthAllowed = OS_QUEUE_MAX_DEPTH;
-    CFE_SB.StatTlmMsg.Payload.MaxSubscriptionsAllowed =
-=======
     CFE_SB_Global.StatTlmMsg.Payload.MaxMsgIdsAllowed = CFE_PLATFORM_SB_MAX_MSG_IDS;
     CFE_SB_Global.StatTlmMsg.Payload.MaxPipesAllowed  = CFE_PLATFORM_SB_MAX_PIPES;
     CFE_SB_Global.StatTlmMsg.Payload.MaxMemAllowed    = CFE_PLATFORM_SB_BUF_MEMORY_BYTES;
-    CFE_SB_Global.StatTlmMsg.Payload.MaxPipeDepthAllowed = CFE_PLATFORM_SB_MAX_PIPE_DEPTH;
+    CFE_SB_Global.StatTlmMsg.Payload.MaxPipeDepthAllowed = OS_QUEUE_MAX_DEPTH;
     CFE_SB_Global.StatTlmMsg.Payload.MaxSubscriptionsAllowed =
->>>>>>> cf198f6c
                     ((CFE_PLATFORM_SB_MAX_MSG_IDS)*(CFE_PLATFORM_SB_MAX_DEST_PER_PKT));
     
     Status = CFE_SB_CreatePipe(&CFE_SB_Global.CmdPipe,
