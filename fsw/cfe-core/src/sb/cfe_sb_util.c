--- conflicted
+++ resolved
@@ -69,11 +69,7 @@
 **  Return:
 **     Size of Message Header.
 */
-<<<<<<< HEAD
-size_t CFE_SB_MsgHdrSize(const CFE_SB_Msg_t *MsgPtr)
-=======
-uint16 CFE_SB_MsgHdrSize(const CFE_MSG_Message_t *MsgPtr)
->>>>>>> 34e5510e
+size_t CFE_SB_MsgHdrSize(const CFE_MSG_Message_t *MsgPtr)
 {
     size_t         size = 0;
     bool           hassechdr = false;
@@ -120,11 +116,7 @@
 /*
  * Function: CFE_SB_GetUserDataLength - See API and header file for details
  */
-<<<<<<< HEAD
-size_t CFE_SB_GetUserDataLength(const CFE_SB_Msg_t *MsgPtr)
-=======
-uint16 CFE_SB_GetUserDataLength(const CFE_MSG_Message_t *MsgPtr)
->>>>>>> 34e5510e
+size_t CFE_SB_GetUserDataLength(const CFE_MSG_Message_t *MsgPtr)
 {
     CFE_MSG_Size_t TotalMsgSize;
     size_t HdrSize;
@@ -139,11 +131,7 @@
 /*
  * Function: CFE_SB_SetUserDataLength - See API and header file for details
  */
-<<<<<<< HEAD
-void CFE_SB_SetUserDataLength(CFE_SB_MsgPtr_t MsgPtr, size_t DataLength)
-=======
-void CFE_SB_SetUserDataLength(CFE_MSG_Message_t *MsgPtr, uint16 DataLength)
->>>>>>> 34e5510e
+void CFE_SB_SetUserDataLength(CFE_MSG_Message_t *MsgPtr, size_t DataLength)
 {
     CFE_MSG_Size_t TotalMsgSize;
     size_t HdrSize;
@@ -159,11 +147,7 @@
 /*
  * Function: CFE_SB_GetTotalMsgLength - See API and header file for details
  */
-<<<<<<< HEAD
-size_t CFE_SB_GetTotalMsgLength(const CFE_SB_Msg_t *MsgPtr)
-=======
-uint16 CFE_SB_GetTotalMsgLength(const CFE_MSG_Message_t *MsgPtr)
->>>>>>> 34e5510e
+size_t CFE_SB_GetTotalMsgLength(const CFE_MSG_Message_t *MsgPtr)
 {
 
     CFE_MSG_Size_t size;
@@ -177,11 +161,7 @@
 /*
  * Function: CFE_SB_SetTotalMsgLength - See API and header file for details
  */
-<<<<<<< HEAD
-void CFE_SB_SetTotalMsgLength(CFE_SB_MsgPtr_t MsgPtr,size_t TotalLength)
-=======
-void CFE_SB_SetTotalMsgLength(CFE_MSG_Message_t *MsgPtr,uint16 TotalLength)
->>>>>>> 34e5510e
+void CFE_SB_SetTotalMsgLength(CFE_MSG_Message_t *MsgPtr,size_t TotalLength)
 {
 
     CFE_MSG_SetSize(MsgPtr, TotalLength);
