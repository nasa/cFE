/*
**  GSC-18128-1, "Core Flight Executive Version 6.7"
**
**  Copyright (c) 2006-2019 United States Government as represented by
**  the Administrator of the National Aeronautics and Space Administration.
**  All Rights Reserved.
**
**  Licensed under the Apache License, Version 2.0 (the "License");
**  you may not use this file except in compliance with the License.
**  You may obtain a copy of the License at
**
**    http://www.apache.org/licenses/LICENSE-2.0
**
**  Unless required by applicable law or agreed to in writing, software
**  distributed under the License is distributed on an "AS IS" BASIS,
**  WITHOUT WARRANTIES OR CONDITIONS OF ANY KIND, either express or implied.
**  See the License for the specific language governing permissions and
**  limitations under the License.
*/

/*
**  File: cfe_es_task.c
**
**  Purpose:
**  cFE Executive Services (ES) task
**
**  References:
**     Flight Software Branch C Coding Standard Version 1.0a
**     cFE Flight Software Application Developers Guide
**
**  Notes:
**
*/


/*
** Includes
*/
#include "private/cfe_private.h"
#include "cfe_platform_cfg.h"
#include "cfe_version.h"
#include "cfe_es_global.h"
#include "cfe_es_apps.h"
#include "cfe_es_resource.h"
#include "cfe_es_events.h"
#include "cfe_es_verify.h"
#include "cfe_es_task.h"
#include "cfe_es_log.h"
#include "cfe_es_cds.h"
#include "cfe_fs.h"
#include "cfe_psp.h"
#include "cfe_msgids.h"

#include <string.h>

/*
** Defines
*/
#define CFE_ES_PERF_TRIGGERMASK_INT_SIZE    (sizeof(CFE_ES_ResetDataPtr->Perf.MetaData.TriggerMask) / sizeof(uint32))
#define CFE_ES_PERF_TRIGGERMASK_EXT_SIZE    (sizeof(CFE_ES_TaskData.HkPacket.Payload.PerfTriggerMask) / sizeof(uint32))
#define CFE_ES_PERF_FILTERMASK_INT_SIZE     (sizeof(CFE_ES_ResetDataPtr->Perf.MetaData.FilterMask) / sizeof(uint32))
#define CFE_ES_PERF_FILTERMASK_EXT_SIZE     (sizeof(CFE_ES_TaskData.HkPacket.Payload.PerfFilterMask) / sizeof(uint32))

/*
** This define should be put in the OS API headers -- Right now it matches what the OS API uses
*/
#define OS_MAX_PRIORITY 255

/*
** Executive Services (ES) task global data.
*/
CFE_ES_TaskData_t CFE_ES_TaskData;

/* * * * * * * * * * * * * * * * * * * * * * * * * * * * * * * * * */
/*                                                                 */
/* CFE_ES_TaskMain() -- Task entry point and main process loop     */
/*                                                                 */
/* * * * * * * * * * * * * * * * * * * * * * * * * * * * * * * * * */

void CFE_ES_TaskMain(void)
{
    int32   Status;
    uint32  AppRunStatus = CFE_ES_RunStatus_APP_RUN;


    /*
    ** Performance Time Stamp Entry
    */
    CFE_ES_PerfLogEntry(CFE_MISSION_ES_MAIN_PERF_ID);

    /*
    ** Perform task specific initialization.
    */
    Status = CFE_ES_TaskInit();
    if ( Status != CFE_SUCCESS )
    {
       /*
       ** Create a syslog entry
       */
       CFE_ES_WriteToSysLog("ES:Application Init Failed,RC=0x%08X\n", (unsigned int)Status);


       /*
       ** Allow Core App to Exit
       */
       AppRunStatus = CFE_ES_RunStatus_CORE_APP_INIT_ERROR;

    } /* end if */

    /*
     * Wait for other apps to start.
     * It is important that the core apps are present before this starts receiving
     * messages from the command pipe, as some of those handlers might depend on
     * the other core apps.
     */
    CFE_ES_WaitForSystemState(CFE_ES_SystemState_CORE_READY, CFE_PLATFORM_CORE_MAX_STARTUP_MSEC);

    /*
    ** Main process loop
    */
    while (AppRunStatus == CFE_ES_RunStatus_APP_RUN)
    {
        /*
        ** Increment the main task execution counter
        **  This is normally done in the CFE_ES_RunLoop call, but
        **  currently CFE Child tasks and the cFE core tasks do not
        **  use the RunLoop call.
        */
        CFE_ES_IncrementTaskCounter();

        /*
        ** Performance Time Stamp Exit
        */
        CFE_ES_PerfLogExit(CFE_MISSION_ES_MAIN_PERF_ID);

        /*
        ** Wait for the next Software Bus message.
        */
        Status = CFE_SB_RcvMsg(&CFE_ES_TaskData.MsgPtr,
                                  CFE_ES_TaskData.CmdPipe,
                                  CFE_SB_PEND_FOREVER);

        /*
        ** Performance Time Stamp Entry
        */
        CFE_ES_PerfLogEntry(CFE_MISSION_ES_MAIN_PERF_ID);

        if (Status == CFE_SUCCESS)
        {
           /*
           ** Process Software Bus message.
           */
           CFE_ES_TaskPipe(CFE_ES_TaskData.MsgPtr);

           /*
            * Wake up the background task, which includes the
            * scanning of the ES app table for entries that may need cleanup
            */
           CFE_ES_BackgroundWakeup();
        }
        else
        {
            /*
            ** SB Error: Write a SysLog Message
            */
            CFE_ES_WriteToSysLog("ES:Error reading cmd pipe,RC=0x%08X\n",(unsigned int)Status);

            /*
            ** Allow Core App to Exit
            */
            AppRunStatus = CFE_ES_RunStatus_CORE_APP_RUNTIME_ERROR;

        }  /* end if */

    } /* end while */

    /*
    ** Performance Time Stamp Exit
    */
    CFE_ES_PerfLogExit(CFE_MISSION_ES_MAIN_PERF_ID);

    /*
    ** Exit the application, CFE_ES_ExitApp will not return.
    */
    CFE_ES_ExitApp(AppRunStatus);

} /* End of CFE_ES_TaskMain() */


/* * * * * * * * * * * * * * * * * * * * * * * * * * * * * * * * * */
/*                                                                 */
/* CFE_ES_TaskInit() -- ES task initialization                     */
/*                                                                 */
/* * * * * * * * * * * * * * * * * * * * * * * * * * * * * * * * * */

int32 CFE_ES_TaskInit(void)
{
    int32   Status;
    uint32  SizeofCfeSegment;
    cpuaddr CfeSegmentAddr;
    char    EventBuffer[CFE_MISSION_EVS_MAX_MESSAGE_LENGTH];
    char    VersionBuffer[CFE_MISSION_EVS_MAX_MESSAGE_LENGTH];
    uint32  Remaining;

    /*
    ** Register the Application
    */
    Status = CFE_ES_RegisterApp();
    if ( Status != CFE_SUCCESS )
    {
        CFE_ES_WriteToSysLog("ES:Call to CFE_ES_RegisterApp Failed, RC = 0x%08X\n", (unsigned int)Status);
        return(Status);
    }

    /*
    ** Initialize task command execution counters
    */
    CFE_ES_TaskData.CommandCounter = 0;
    CFE_ES_TaskData.CommandErrorCounter = 0;

    /*
    ** Initialize task configuration data
    */
    strcpy(CFE_ES_TaskData.PipeName, "ES_CMD_PIPE");
    CFE_ES_TaskData.PipeDepth = 12;

    CFE_ES_TaskData.LimitHK   = 2;
    CFE_ES_TaskData.LimitCmd  = 4;

    /*
    ** Initialize systemlog to default Power On or Processor Reset mode
    */
    if (CFE_ES_GetResetType(NULL) == CFE_PSP_RST_TYPE_POWERON)                                                                   
    {
        CFE_ES_ResetDataPtr->SystemLogMode = CFE_PLATFORM_ES_DEFAULT_POR_SYSLOG_MODE;
    }
    else
    {
        CFE_ES_ResetDataPtr->SystemLogMode = CFE_PLATFORM_ES_DEFAULT_PR_SYSLOG_MODE;
    }

    /*
    ** Register event filter table.
    */
    Status = CFE_EVS_Register(NULL,0,CFE_EVS_EventFilter_BINARY);
    if ( Status != CFE_SUCCESS )
    {
        CFE_ES_WriteToSysLog("ES:Call to CFE_EVS_Register Failed, RC = 0x%08X\n", (unsigned int)Status);
        return(Status);
    }

    /*
    ** Initialize housekeeping packet (clear user data area)
    */
    CFE_MSG_Init(&CFE_ES_TaskData.HkPacket.TlmHeader.BaseMsg,
                 CFE_SB_ValueToMsgId(CFE_ES_HK_TLM_MID),
                 sizeof(CFE_ES_TaskData.HkPacket));

    /*
    ** Initialize single application telemetry packet
    */
    CFE_MSG_Init(&CFE_ES_TaskData.OneAppPacket.TlmHeader.BaseMsg,
                 CFE_SB_ValueToMsgId(CFE_ES_APP_TLM_MID),
                 sizeof(CFE_ES_TaskData.OneAppPacket));

    /*
    ** Initialize memory pool statistics telemetry packet
    */
    CFE_MSG_Init(&CFE_ES_TaskData.MemStatsPacket.TlmHeader.BaseMsg,
                 CFE_SB_ValueToMsgId(CFE_ES_MEMSTATS_TLM_MID),
                 sizeof(CFE_ES_TaskData.MemStatsPacket));

    /*
    ** Create Software Bus message pipe
    */
    Status = CFE_SB_CreatePipe(&CFE_ES_TaskData.CmdPipe, CFE_ES_TaskData.PipeDepth, CFE_ES_TaskData.PipeName);
    if ( Status != CFE_SUCCESS )
    {
        CFE_ES_WriteToSysLog("ES:Cannot Create SB Pipe, RC = 0x%08X\n", (unsigned int)Status);
        return(Status);
    }

    /*
    ** Subscribe to Housekeeping request commands
    */
    Status = CFE_SB_SubscribeEx(CFE_SB_ValueToMsgId(CFE_ES_SEND_HK_MID), CFE_ES_TaskData.CmdPipe,
                                CFE_SB_Default_Qos, CFE_ES_TaskData.LimitHK);
    if ( Status != CFE_SUCCESS )
    {
        CFE_ES_WriteToSysLog("ES:Cannot Subscribe to HK packet, RC = 0x%08X\n", (unsigned int)Status);
        return(Status);
    }

    /*
    ** Subscribe to ES task ground command packets
    */
    Status = CFE_SB_SubscribeEx(CFE_SB_ValueToMsgId(CFE_ES_CMD_MID), CFE_ES_TaskData.CmdPipe,
                                CFE_SB_Default_Qos, CFE_ES_TaskData.LimitCmd);
    if ( Status != CFE_SUCCESS )
    {
        CFE_ES_WriteToSysLog("ES:Cannot Subscribe to ES ground commands, RC = 0x%08X\n", (unsigned int)Status);
        return(Status);
    }

    /*
    ** Compute the CRC for the cfe core code segment and place
    ** in ES Housekeeping pkt.
    */
    Status = CFE_PSP_GetCFETextSegmentInfo( &CfeSegmentAddr, &SizeofCfeSegment);

    if ( Status == CFE_PSP_SUCCESS )
    {
       CFE_ES_TaskData.HkPacket.Payload.CFECoreChecksum = CFE_ES_CalculateCRC(
                                  (void *)(CfeSegmentAddr), SizeofCfeSegment, 0, CFE_MISSION_ES_DEFAULT_CRC);
    }
    else
    {
       CFE_ES_TaskData.HkPacket.Payload.CFECoreChecksum = 0xFFFF;
    }

    /*
    ** Initialize the version numbers in the ES Housekeeping pkt
    */
    CFE_ES_TaskData.HkPacket.Payload.CFEMajorVersion     = CFE_MAJOR_VERSION;
    CFE_ES_TaskData.HkPacket.Payload.CFEMinorVersion     = CFE_MINOR_VERSION;
    CFE_ES_TaskData.HkPacket.Payload.CFERevision         = CFE_REVISION;
    CFE_ES_TaskData.HkPacket.Payload.CFEMissionRevision  = CFE_MISSION_REV;
    CFE_ES_TaskData.HkPacket.Payload.OSALMajorVersion    = OS_MAJOR_VERSION;
    CFE_ES_TaskData.HkPacket.Payload.OSALMinorVersion    = OS_MINOR_VERSION;
    CFE_ES_TaskData.HkPacket.Payload.OSALRevision        = OS_REVISION;
    CFE_ES_TaskData.HkPacket.Payload.OSALMissionRevision = OS_MISSION_REV;

    /*
    ** Task startup event message.
    */
    Status = CFE_EVS_SendEvent(CFE_ES_INIT_INF_EID,
                      CFE_EVS_EventType_INFORMATION,
                      "cFE ES Initialized");
    if ( Status != CFE_SUCCESS )
    {
        CFE_ES_WriteToSysLog("ES:Error sending init event:RC=0x%08X\n", (unsigned int)Status);
        return(Status);
    }

#ifdef CFE_PSP_VERSION 

    Status = CFE_EVS_SendEvent(CFE_ES_INITSTATS_INF_EID, CFE_EVS_EventType_INFORMATION, 
                                "%s%s. cFE chksm %d",
                                CFS_VERSIONS, CFE_PSP_VERSION, (int)CFE_ES_TaskData.HkPacket.Payload.CFECoreChecksum);

#else  /* if CFE_PSP_VERSION not defined use integer version macros*/
    Status = CFE_EVS_SendEvent(CFE_ES_INITSTATS_INF_EID, CFE_EVS_EventType_INFORMATION, 
                                "\n%sv%d.%d.%d.%d\n cFE chksm %d",
                                CFS_VERSIONS, 
                                CFE_PSP_MAJOR_VERSION, CFE_PSP_MINOR_VERSION, CFE_PSP_REVISION, CFE_PSP_MISSION_REV,
                                (int)CFE_ES_TaskData.HkPacket.Payload.CFECoreChecksum);

#endif  /* CFE_PSP_VERSION */

    if ( Status != CFE_SUCCESS )
    {
        CFE_ES_WriteToSysLog("ES:Error sending version event:RC=0x%08X\n", (unsigned int)Status);
        return(Status);
    }

    /*
     ** Advertise the build and version information at start up
     ** If unique and non-error, reports component information
     */
    if (strstr(GLOBAL_CONFIGDATA.MissionVersion, "error"))
    {
       snprintf(EventBuffer, sizeof(EventBuffer), "Mission %s", GLOBAL_CONFIGDATA.Config);
    }
    else
    {
       snprintf(EventBuffer, sizeof(EventBuffer), "Mission %s.%s",
                GLOBAL_CONFIGDATA.MissionVersion, GLOBAL_CONFIGDATA.Config);
    }
    Remaining = sizeof(EventBuffer)-strlen(EventBuffer)-1;
    if(Remaining > 0 && strcmp(GLOBAL_CONFIGDATA.MissionVersion, GLOBAL_CONFIGDATA.CfeVersion))
    {
       snprintf(VersionBuffer, sizeof(VersionBuffer), ", CFE git version: %s",
                GLOBAL_CONFIGDATA.CfeVersion);
       VersionBuffer[Remaining] = 0;
       strcat(EventBuffer, VersionBuffer);
       Remaining = sizeof(EventBuffer)-strlen(EventBuffer)-1;
    }
    if(Remaining > 0 && strcmp(GLOBAL_CONFIGDATA.MissionVersion, GLOBAL_CONFIGDATA.OsalVersion))
    {
       snprintf(VersionBuffer, sizeof(VersionBuffer), ", OSAL git version: %s",
                GLOBAL_CONFIGDATA.OsalVersion);
       VersionBuffer[Remaining] = 0;
       strcat(EventBuffer, VersionBuffer);
    }

    Status = CFE_EVS_SendEvent(CFE_ES_VERSION_INF_EID,
          CFE_EVS_EventType_INFORMATION, "%s", EventBuffer);
    if ( Status != CFE_SUCCESS )
    {
       CFE_ES_WriteToSysLog("ES:Error sending version event:RC=0x%08X\n", (unsigned int)Status);
       return(Status);
    }

    Status = CFE_EVS_SendEvent(CFE_ES_BUILD_INF_EID,
          CFE_EVS_EventType_INFORMATION,
          "Build %s %s",
          GLOBAL_CONFIGDATA.Date, GLOBAL_CONFIGDATA.User);
    if ( Status != CFE_SUCCESS )
    {
       CFE_ES_WriteToSysLog("ES:Error sending build info event:RC=0x%08X\n", (unsigned int)Status);
       return(Status);
    }

    /*
     * Initialize the "background task" which is a low priority child task
     * devoted to maintence duties that do not need to execute on a 
     * strict/precise schedule.
     */
    Status = CFE_ES_BackgroundInit();
    if ( Status != CFE_SUCCESS )
    {
       CFE_ES_WriteToSysLog("ES:Error initializing background task:RC=0x%08X\n", (unsigned int)Status);
       return(Status);
    }

   return(CFE_SUCCESS);

} /* End of CFE_ES_TaskInit() */


/* * * * * * * * * * * * * * * * * * * * * * * * * * * * * * * * * */
/*                                                                 */
/* CFE_ES_TaskPipe() -- Process command pipe message               */
/*                                                                 */
/* * * * * * * * * * * * * * * * * * * * * * * * * * * * * * * * * */

void CFE_ES_TaskPipe(CFE_MSG_Message_t *MsgPtr)
{
    CFE_SB_MsgId_t    MessageID   = CFE_SB_INVALID_MSG_ID;
    CFE_MSG_FcnCode_t CommandCode = 0;

    CFE_MSG_GetMsgId(MsgPtr, &MessageID);
    switch (CFE_SB_MsgIdToValue(MessageID))
    {
        /*
        ** Housekeeping telemetry request
        */
        case CFE_ES_SEND_HK_MID:
            CFE_ES_HousekeepingCmd((CFE_SB_CmdHdr_t*)MsgPtr);
            break;

        /*
        ** ES task ground commands
        */
        case CFE_ES_CMD_MID:

            CFE_MSG_GetFcnCode(MsgPtr, &CommandCode);
            switch (CommandCode)
            {
                case CFE_ES_NOOP_CC:
                    if (CFE_ES_VerifyCmdLength(MsgPtr, sizeof(CFE_ES_Noop_t)))
                    {
                        CFE_ES_NoopCmd((CFE_ES_Noop_t*)MsgPtr);
                    }
                    break;

                case CFE_ES_RESET_COUNTERS_CC:
                    if (CFE_ES_VerifyCmdLength(MsgPtr, sizeof(CFE_ES_ResetCounters_t)))
                    {
                        CFE_ES_ResetCountersCmd((CFE_ES_ResetCounters_t*)MsgPtr);
                    }
                    break;

                case CFE_ES_RESTART_CC:
                    if (CFE_ES_VerifyCmdLength(MsgPtr, sizeof(CFE_ES_Restart_t)))
                    {
                        CFE_ES_RestartCmd((CFE_ES_Restart_t*)MsgPtr);
                    }
                    break;

                case CFE_ES_START_APP_CC:
                    if (CFE_ES_VerifyCmdLength(MsgPtr, sizeof(CFE_ES_StartApp_t)))
                    {
                        CFE_ES_StartAppCmd((CFE_ES_StartApp_t*)MsgPtr);
                    }
                    break;

                case CFE_ES_STOP_APP_CC:
                    if (CFE_ES_VerifyCmdLength(MsgPtr, sizeof(CFE_ES_StopApp_t)))
                    {
                        CFE_ES_StopAppCmd((CFE_ES_StopApp_t*)MsgPtr);
                    }
                    break;

                case CFE_ES_RESTART_APP_CC:
                    if (CFE_ES_VerifyCmdLength(MsgPtr, sizeof(CFE_ES_RestartApp_t)))
                    {
                        CFE_ES_RestartAppCmd((CFE_ES_RestartApp_t*)MsgPtr);
                    }
                    break;

                case CFE_ES_RELOAD_APP_CC:
                    if (CFE_ES_VerifyCmdLength(MsgPtr, sizeof(CFE_ES_ReloadApp_t)))
                    {
                        CFE_ES_ReloadAppCmd((CFE_ES_ReloadApp_t*)MsgPtr);
                    }
                    break;

                case CFE_ES_QUERY_ONE_CC:
                    if (CFE_ES_VerifyCmdLength(MsgPtr, sizeof(CFE_ES_QueryOne_t)))
                    {
                        CFE_ES_QueryOneCmd((CFE_ES_QueryOne_t*)MsgPtr);
                    }
                    break;

                case CFE_ES_QUERY_ALL_CC:
                    if (CFE_ES_VerifyCmdLength(MsgPtr, sizeof(CFE_ES_QueryAll_t)))
                    {
                        CFE_ES_QueryAllCmd((CFE_ES_QueryAll_t*)MsgPtr);
                    }
                    break;

                case CFE_ES_QUERY_ALL_TASKS_CC:
                    if (CFE_ES_VerifyCmdLength(MsgPtr, sizeof(CFE_ES_QueryAllTasks_t)))
                    {
                        CFE_ES_QueryAllTasksCmd((CFE_ES_QueryAllTasks_t*)MsgPtr);
                    }
                    break;

                case CFE_ES_CLEAR_SYSLOG_CC:
                    if (CFE_ES_VerifyCmdLength(MsgPtr, sizeof(CFE_ES_ClearSyslog_t)))
                    {
                        CFE_ES_ClearSyslogCmd((CFE_ES_ClearSyslog_t*)MsgPtr);
                    }
                    break;

                case CFE_ES_WRITE_SYSLOG_CC:
                    if (CFE_ES_VerifyCmdLength(MsgPtr, sizeof(CFE_ES_WriteSyslog_t)))
                    {
                        CFE_ES_WriteSyslogCmd((CFE_ES_WriteSyslog_t*)MsgPtr);
                    }
                    break;

                case CFE_ES_OVER_WRITE_SYSLOG_CC:
                    if (CFE_ES_VerifyCmdLength(MsgPtr, sizeof(CFE_ES_OverWriteSyslog_t)))
                    {
                        CFE_ES_OverWriteSyslogCmd((CFE_ES_OverWriteSyslog_t*)MsgPtr);
                    }
                    break;

                case CFE_ES_CLEAR_ER_LOG_CC:
                    if (CFE_ES_VerifyCmdLength(MsgPtr, sizeof(CFE_ES_ClearERLog_t)))
                    {
                        CFE_ES_ClearERLogCmd((CFE_ES_ClearERLog_t*)MsgPtr);
                    }
                    break;

                case CFE_ES_WRITE_ER_LOG_CC:
                    if (CFE_ES_VerifyCmdLength(MsgPtr, sizeof(CFE_ES_WriteERLog_t)))
                    {
                        CFE_ES_WriteERLogCmd((CFE_ES_WriteERLog_t*)MsgPtr);
                    }
                    break;

                case CFE_ES_START_PERF_DATA_CC:
                    if (CFE_ES_VerifyCmdLength(MsgPtr, sizeof(CFE_ES_StartPerfData_t)))
                    {
                        CFE_ES_StartPerfDataCmd((CFE_ES_StartPerfData_t*)MsgPtr);
                    }
                    break;

                case CFE_ES_STOP_PERF_DATA_CC:
                    if (CFE_ES_VerifyCmdLength(MsgPtr, sizeof(CFE_ES_StopPerfData_t)))
                    {
                        CFE_ES_StopPerfDataCmd((CFE_ES_StopPerfData_t*)MsgPtr);
                    }
                    break;

                case CFE_ES_SET_PERF_FILTER_MASK_CC:
                    if (CFE_ES_VerifyCmdLength(MsgPtr, sizeof(CFE_ES_SetPerfFilterMask_t)))
                    {
                        CFE_ES_SetPerfFilterMaskCmd((CFE_ES_SetPerfFilterMask_t*)MsgPtr);
                    }
                    break;

                case CFE_ES_SET_PERF_TRIGGER_MASK_CC:
                    if (CFE_ES_VerifyCmdLength(MsgPtr, sizeof(CFE_ES_SetPerfTriggerMask_t)))
                    {
                        CFE_ES_SetPerfTriggerMaskCmd((CFE_ES_SetPerfTriggerMask_t*)MsgPtr);
                    }
                    break;

                case CFE_ES_RESET_PR_COUNT_CC:
                    if (CFE_ES_VerifyCmdLength(MsgPtr, sizeof(CFE_ES_ResetPRCount_t)))
                    {
                        CFE_ES_ResetPRCountCmd((CFE_ES_ResetPRCount_t*)MsgPtr);
                    }
                    break;

                case CFE_ES_SET_MAX_PR_COUNT_CC:
                    if (CFE_ES_VerifyCmdLength(MsgPtr, sizeof(CFE_ES_SetMaxPRCount_t)))
                    {
                        CFE_ES_SetMaxPRCountCmd((CFE_ES_SetMaxPRCount_t*)MsgPtr);
                    }
                    break;

                case CFE_ES_DELETE_CDS_CC:
                    if (CFE_ES_VerifyCmdLength(MsgPtr, sizeof(CFE_ES_DeleteCDS_t)))
                    {
                        CFE_ES_DeleteCDSCmd((CFE_ES_DeleteCDS_t*)MsgPtr);
                    }
                    break;

                case CFE_ES_SEND_MEM_POOL_STATS_CC:
                    if (CFE_ES_VerifyCmdLength(MsgPtr, sizeof(CFE_ES_SendMemPoolStats_t)))
                    {
                        CFE_ES_SendMemPoolStatsCmd((CFE_ES_SendMemPoolStats_t*)MsgPtr);
                    }
                    break;

                case CFE_ES_DUMP_CDS_REGISTRY_CC:
                    if (CFE_ES_VerifyCmdLength(MsgPtr, sizeof(CFE_ES_DumpCDSRegistry_t)))
                    {
                        CFE_ES_DumpCDSRegistryCmd((CFE_ES_DumpCDSRegistry_t*)MsgPtr);
                    }
                    break;

                default:
                    CFE_EVS_SendEvent(CFE_ES_CC1_ERR_EID, CFE_EVS_EventType_ERROR,
                     "Invalid ground command code: ID = 0x%X, CC = %d",
                     (unsigned int)CFE_SB_MsgIdToValue(MessageID), (int)CommandCode);
                    CFE_ES_TaskData.CommandErrorCounter++;
                    break;
            }
            break;

        default:

            CFE_EVS_SendEvent(CFE_ES_MID_ERR_EID, CFE_EVS_EventType_ERROR,
                             "Invalid command pipe message ID: 0x%X",
                              (unsigned int)CFE_SB_MsgIdToValue(MessageID));
            CFE_ES_TaskData.CommandErrorCounter++;
            break;
    }

} /* End of CFE_ES_TaskPipe() */


/* * * * * * * * * * * * * * * * * * * * * * * * * * * * * * * * * */
/*                                                                 */
/* CFE_ES_HousekeepingCmd() -- On-board command (HK request)       */
/*                                                                 */
/* * * * * * * * * * * * * * * * * * * * * * * * * * * * * * * * * */

int32 CFE_ES_HousekeepingCmd(const CFE_SB_CmdHdr_t *data)
{
    OS_heap_prop_t HeapProp;
    int32          stat;
    uint32         PerfIdx;

    /*
    ** Get command execution counters, system log entry count & bytes used.
    */
    CFE_ES_TaskData.HkPacket.Payload.CommandCounter = CFE_ES_TaskData.CommandCounter;
    CFE_ES_TaskData.HkPacket.Payload.CommandErrorCounter = CFE_ES_TaskData.CommandErrorCounter;

    CFE_ES_TaskData.HkPacket.Payload.SysLogBytesUsed = CFE_ES_MEMOFFSET_C(CFE_ES_ResetDataPtr->SystemLogEndIdx);
    CFE_ES_TaskData.HkPacket.Payload.SysLogSize = CFE_ES_MEMOFFSET_C(CFE_PLATFORM_ES_SYSTEM_LOG_SIZE);
    CFE_ES_TaskData.HkPacket.Payload.SysLogEntries   = CFE_ES_ResetDataPtr->SystemLogEntryNum;
    CFE_ES_TaskData.HkPacket.Payload.SysLogMode = CFE_ES_ResetDataPtr->SystemLogMode;

    CFE_ES_TaskData.HkPacket.Payload.ERLogIndex      = CFE_ES_ResetDataPtr->ERLogIndex;
    CFE_ES_TaskData.HkPacket.Payload.ERLogEntries    = CFE_ES_ResetDataPtr->ERLogEntries;

    CFE_ES_TaskData.HkPacket.Payload.RegisteredCoreApps      = CFE_ES_Global.RegisteredCoreApps;
    CFE_ES_TaskData.HkPacket.Payload.RegisteredExternalApps  = CFE_ES_Global.RegisteredExternalApps;
    CFE_ES_TaskData.HkPacket.Payload.RegisteredTasks         = CFE_ES_Global.RegisteredTasks;
    CFE_ES_TaskData.HkPacket.Payload.RegisteredLibs          = CFE_ES_Global.RegisteredLibs;

    CFE_ES_TaskData.HkPacket.Payload.ResetType = CFE_ES_ResetDataPtr->ResetVars.ResetType;
    CFE_ES_TaskData.HkPacket.Payload.ResetSubtype = CFE_ES_ResetDataPtr->ResetVars.ResetSubtype;
    CFE_ES_TaskData.HkPacket.Payload.ProcessorResets = CFE_ES_ResetDataPtr->ResetVars.ProcessorResetCount;
    CFE_ES_TaskData.HkPacket.Payload.MaxProcessorResets = CFE_ES_ResetDataPtr->ResetVars.MaxProcessorResetCount;
    CFE_ES_TaskData.HkPacket.Payload.BootSource = CFE_ES_ResetDataPtr->ResetVars.BootSource;

    CFE_ES_TaskData.HkPacket.Payload.PerfState = CFE_ES_ResetDataPtr->Perf.MetaData.State;
    CFE_ES_TaskData.HkPacket.Payload.PerfMode = CFE_ES_ResetDataPtr->Perf.MetaData.Mode;
    CFE_ES_TaskData.HkPacket.Payload.PerfTriggerCount = CFE_ES_ResetDataPtr->Perf.MetaData.TriggerCount;
    CFE_ES_TaskData.HkPacket.Payload.PerfDataStart = CFE_ES_ResetDataPtr->Perf.MetaData.DataStart;
    CFE_ES_TaskData.HkPacket.Payload.PerfDataEnd = CFE_ES_ResetDataPtr->Perf.MetaData.DataEnd;
    CFE_ES_TaskData.HkPacket.Payload.PerfDataCount = CFE_ES_ResetDataPtr->Perf.MetaData.DataCount;
    CFE_ES_TaskData.HkPacket.Payload.PerfDataToWrite = CFE_ES_GetPerfLogDumpRemaining();

    /*
     * Fill out the perf trigger/filter mask objects
     * The entire array in the HK payload object (external size) must be filled,
     * to avoid sending garbage data.
     *
     * If it is larger than what the platform supports (internal size), it will
     * be padded with 0's
     *
     * If it is smaller than what the platform supports, then truncate.
     */
    for (PerfIdx = 0; PerfIdx < CFE_ES_PERF_TRIGGERMASK_EXT_SIZE; ++PerfIdx)
    {
        if (PerfIdx < CFE_ES_PERF_TRIGGERMASK_INT_SIZE)
        {
            CFE_ES_TaskData.HkPacket.Payload.PerfTriggerMask[PerfIdx] =
                    CFE_ES_ResetDataPtr->Perf.MetaData.TriggerMask[PerfIdx];
        }
        else
        {
            CFE_ES_TaskData.HkPacket.Payload.PerfTriggerMask[PerfIdx] = 0;
        }
    }

    for (PerfIdx = 0; PerfIdx < CFE_ES_PERF_FILTERMASK_EXT_SIZE; ++PerfIdx)
    {
        if (PerfIdx < CFE_ES_PERF_FILTERMASK_INT_SIZE)
        {
            CFE_ES_TaskData.HkPacket.Payload.PerfFilterMask[PerfIdx] =
                    CFE_ES_ResetDataPtr->Perf.MetaData.FilterMask[PerfIdx];
        }
        else
        {
            CFE_ES_TaskData.HkPacket.Payload.PerfFilterMask[PerfIdx] = 0;
        }
    }

    stat = OS_HeapGetInfo(&HeapProp);

    /* 
     * If retrieving info from OSAL was not successful, 
     * zero out the property struct, so all sizes will
     * in turn be reported in telemetry as 0.
     */
    if(stat != OS_SUCCESS)
    {
        memset(&HeapProp, 0, sizeof(HeapProp));
    }

    CFE_ES_TaskData.HkPacket.Payload.HeapBytesFree = CFE_ES_MEMOFFSET_C(HeapProp.free_bytes);
    CFE_ES_TaskData.HkPacket.Payload.HeapBlocksFree = CFE_ES_MEMOFFSET_C(HeapProp.free_blocks);
    CFE_ES_TaskData.HkPacket.Payload.HeapMaxBlockSize = CFE_ES_MEMOFFSET_C(HeapProp.largest_free_block);

    /*
    ** Send housekeeping telemetry packet.
    */
    CFE_SB_TimeStampMsg((CFE_MSG_Message_t *) &CFE_ES_TaskData.HkPacket);
    CFE_SB_SendMsg((CFE_MSG_Message_t *) &CFE_ES_TaskData.HkPacket);

    /*
    ** This command does not affect the command execution counter.
    */

    return CFE_SUCCESS;
} /* End of CFE_ES_HousekeepingCmd() */


/* * * * * * * * * * * * * * * * * * * * * * * * * * * * * * * * * */
/*                                                                 */
/* CFE_ES_NoopCmd() -- ES task ground command (NO-OP)              */
/*                                                                 */
/* * * * * * * * * * * * * * * * * * * * * * * * * * * * * * * * * */

int32 CFE_ES_NoopCmd(const CFE_ES_Noop_t *Cmd)
{
    /*
    ** Advertise the build and version information with the no-op command
    ** For unit testing purposes, it helps to put this first - the UT
    ** is checking for the last event sent to be NOOP_INF_EID.
    */
    CFE_EVS_SendEvent(CFE_ES_BUILD_INF_EID,
            CFE_EVS_EventType_INFORMATION,
            "Build %s %s",
            GLOBAL_CONFIGDATA.Date, GLOBAL_CONFIGDATA.User);

    /*
    ** This command will always succeed.
    */
    CFE_ES_TaskData.CommandCounter++;

                    
#ifdef CFE_PSP_VERSION
    CFE_EVS_SendEvent(CFE_ES_NOOP_INF_EID, CFE_EVS_EventType_INFORMATION,
                      "No-op command:\n %s%s",                    
                        CFS_VERSIONS, CFE_PSP_VERSION);

#else /* CFE_PSP_VERSION */

    CFE_EVS_SendEvent(CFE_ES_NOOP_INF_EID, CFE_EVS_EventType_INFORMATION,
                      "No-op command:\n %sv%d.%d.%d.%d",                    
                        CFS_VERSIONS,
                        CFE_PSP_MAJOR_VERSION, CFE_PSP_MINOR_VERSION, CFE_PSP_REVISION, CFE_PSP_MISSION_REV);

#endif /* CFE_PSP_VERSION */
    return CFE_SUCCESS;
} /* End of CFE_ES_NoopCmd() */


/* * * * * * * * * * * * * * * * * * * * * * * * * * * * * * * * * */
/*                                                                 */
/* CFE_ES_ResetCountersCmd() -- ES task ground command (reset counters)    */
/*                                                                 */
/* * * * * * * * * * * * * * * * * * * * * * * * * * * * * * * * * */

int32 CFE_ES_ResetCountersCmd(const CFE_ES_ResetCounters_t *data)
{
    CFE_ES_TaskData.CommandCounter = 0;
    CFE_ES_TaskData.CommandErrorCounter = 0;

    /*
    ** This command will always succeed.
    */
    CFE_EVS_SendEvent(CFE_ES_RESET_INF_EID, CFE_EVS_EventType_INFORMATION,
            "Reset Counters command");

    return CFE_SUCCESS;
} /* End of CFE_ES_ResetCountersCmd() */


/* * * * * * * * * * * * * * * * * * * * * * * * * * * * * * * * * */
/*                                                                 */
/* CFE_ES_RestartCmd() -- Restart cFE (may reset processor)        */
/*                                                                 */
/* * * * * * * * * * * * * * * * * * * * * * * * * * * * * * * * * */

int32 CFE_ES_RestartCmd(const CFE_ES_Restart_t *data)
{
    const CFE_ES_RestartCmd_Payload_t *cmd = &data->Payload;

    if ((cmd->RestartType != CFE_PSP_RST_TYPE_PROCESSOR) &&
            (cmd->RestartType != CFE_PSP_RST_TYPE_POWERON))
    {
        CFE_ES_TaskData.CommandErrorCounter++;
        CFE_EVS_SendEvent(CFE_ES_BOOT_ERR_EID, CFE_EVS_EventType_ERROR,
                "Invalid cFE restart type: %d",
                (int)cmd->RestartType);
    }
    else
    {
        /*
        ** This function will not return.
        */
        CFE_ES_ResetCFE(cmd->RestartType);
    }

    return CFE_SUCCESS;
} /* End of CFE_ES_RestartCmd() */

/* * * * * * * * * * * * * * * * * * * * * * * * * * * * * * * * * */
/*                                                                 */
/* CFE_ES_StartAppCmd() -- Load (and start) single application     */
/*                                                                 */
/* * * * * * * * * * * * * * * * * * * * * * * * * * * * * * * * * */

int32 CFE_ES_StartAppCmd(const CFE_ES_StartApp_t *data)
{
    const CFE_ES_StartAppCmd_Payload_t *cmd = &data->Payload;
    CFE_ES_ResourceID_t   AppID;
    int32                 Result;
    int32                 FilenameLen;
    int32                 AppEntryLen;
    int32                 AppNameLen;
    char                  LocalFile[OS_MAX_PATH_LEN];
    char                  LocalEntryPt[OS_MAX_API_NAME];
    char                  LocalAppName[OS_MAX_API_NAME];

    /* Create local copies of all input strings and ensure null termination */
    FilenameLen = CFE_SB_MessageStringGet(LocalFile, (char *)cmd->AppFileName, NULL,
            sizeof(LocalFile), sizeof(cmd->AppFileName));

    AppEntryLen = CFE_SB_MessageStringGet(LocalEntryPt, (char *)cmd->AppEntryPoint, NULL,
            sizeof(LocalEntryPt), sizeof(cmd->AppEntryPoint));

    AppNameLen = CFE_SB_MessageStringGet(LocalAppName, (char *)cmd->Application, NULL,
            sizeof(LocalAppName), sizeof(cmd->Application));

    /*
    ** Verify command parameters
    */
    if (FilenameLen < 4)
    {
        CFE_ES_TaskData.CommandErrorCounter++;
        CFE_EVS_SendEvent(CFE_ES_START_INVALID_FILENAME_ERR_EID, CFE_EVS_EventType_ERROR,
                "CFE_ES_StartAppCmd: invalid filename: %s",
                LocalFile);
    }
    else if (AppEntryLen <= 0)
    {
        CFE_ES_TaskData.CommandErrorCounter++;
        CFE_EVS_SendEvent(CFE_ES_START_INVALID_ENTRY_POINT_ERR_EID, CFE_EVS_EventType_ERROR,
                "CFE_ES_StartAppCmd: App Entry Point is NULL.");
    }
    else if (AppNameLen <= 0)
    {
        CFE_ES_TaskData.CommandErrorCounter++;
        CFE_EVS_SendEvent(CFE_ES_START_NULL_APP_NAME_ERR_EID, CFE_EVS_EventType_ERROR,
                "CFE_ES_StartAppCmd: App Name is NULL.");
    }
    else if (cmd->StackSize < CFE_PLATFORM_ES_DEFAULT_STACK_SIZE)
    {
        CFE_ES_TaskData.CommandErrorCounter++;
        CFE_EVS_SendEvent(CFE_ES_START_STACK_ERR_EID, CFE_EVS_EventType_ERROR,
                "CFE_ES_StartAppCmd: Stack size is less than system Minimum: %d.",
                CFE_PLATFORM_ES_DEFAULT_STACK_SIZE);
    }
    else if (cmd->Priority > OS_MAX_PRIORITY)
    {
        CFE_ES_TaskData.CommandErrorCounter++;
        CFE_EVS_SendEvent(CFE_ES_START_PRIORITY_ERR_EID, CFE_EVS_EventType_ERROR,
                "CFE_ES_StartAppCmd: Priority is too large: %d.",
                (int)cmd->Priority);
    }
    else if ((cmd->ExceptionAction != CFE_ES_ExceptionAction_RESTART_APP) &&
            (cmd->ExceptionAction != CFE_ES_ExceptionAction_PROC_RESTART ))
    {
        CFE_ES_TaskData.CommandErrorCounter++;
        CFE_EVS_SendEvent(CFE_ES_START_EXC_ACTION_ERR_EID, CFE_EVS_EventType_ERROR,
                "CFE_ES_StartAppCmd: Invalid Exception Action: %d.",
                (int)cmd->ExceptionAction);
    }
    else
    {
       /*
       ** Invoke application loader/startup function.
       */
       Result = CFE_ES_AppCreate(&AppID, LocalFile,
                   LocalEntryPt,
                   LocalAppName,
                   (uint32) cmd->Priority,
                   (uint32) cmd->StackSize,
                   (uint32) cmd->ExceptionAction);

        /*
        ** Send appropriate event message
        */
        if (Result == CFE_SUCCESS)
        {
            CFE_ES_TaskData.CommandCounter++;
            CFE_EVS_SendEvent(CFE_ES_START_INF_EID, CFE_EVS_EventType_INFORMATION,
                    "Started %s from %s, AppID = %lu",
                    LocalAppName, LocalFile, CFE_ES_ResourceID_ToInteger(AppID));
        }
        else
        {
            CFE_ES_TaskData.CommandErrorCounter++;
            CFE_EVS_SendEvent(CFE_ES_START_ERR_EID, CFE_EVS_EventType_ERROR,
                    "Failed to start %s from %s, RC = 0x%08X",
                    LocalAppName, LocalFile, (unsigned int)Result);
        }

    } /* End if -- command parameter validation */

    return CFE_SUCCESS;
} /* End of CFE_ES_StartAppCmd() */


/* * * * * * * * * * * * * * * * * * * * * * * * * * * * * * * * * */
/*                                                                 */
/* CFE_ES_StopAppCmd() -- Stop single application                  */
/*                                                                 */
/* * * * * * * * * * * * * * * * * * * * * * * * * * * * * * * * * */

int32 CFE_ES_StopAppCmd(const CFE_ES_StopApp_t *data)
{
    const CFE_ES_AppNameCmd_Payload_t *cmd = &data->Payload;
    char LocalApp[OS_MAX_API_NAME];
    CFE_ES_ResourceID_t AppID;
    int32 Result;

    CFE_SB_MessageStringGet(LocalApp, (char *)cmd->Application, NULL,
            sizeof(LocalApp), sizeof(cmd->Application));

    Result = CFE_ES_GetAppIDByName(&AppID, LocalApp);

    if (Result == CFE_SUCCESS)
    {
        /*
        ** Delete the App
        */
        Result = CFE_ES_DeleteApp(AppID);

        /*
        ** Send appropriate event message.
        */
        if (Result == CFE_SUCCESS)
        {
            CFE_ES_TaskData.CommandCounter++;
            CFE_EVS_SendEvent(CFE_ES_STOP_DBG_EID, CFE_EVS_EventType_DEBUG,
                    "Stop Application %s Initiated.", LocalApp);
        }
        else
        {
            CFE_ES_TaskData.CommandErrorCounter++;
            CFE_EVS_SendEvent(CFE_ES_STOP_ERR1_EID, CFE_EVS_EventType_ERROR,
                    "Stop Application %s Failed, RC = 0x%08X",
                    LocalApp, (unsigned int)Result);
        }
    }
    else
    {
        CFE_ES_TaskData.CommandErrorCounter++;
        CFE_EVS_SendEvent(CFE_ES_STOP_ERR2_EID, CFE_EVS_EventType_ERROR,
                "Stop Application %s, GetAppIDByName failed. RC = 0x%08X.",
                LocalApp, (unsigned int)Result);
    }

    return CFE_SUCCESS;
} /* End of CFE_ES_StopAppCmd() */


/* * * * * * * * * * * * * * * * * * * * * * * * * * * * * * * * * */
/*                                                                 */
/* CFE_ES_RestartAppCmd() -- Restart a single application            */
/*                                                                 */
/* * * * * * * * * * * * * * * * * * * * * * * * * * * * * * * * * */

int32 CFE_ES_RestartAppCmd(const CFE_ES_RestartApp_t *data)
{
    const CFE_ES_AppNameCmd_Payload_t *cmd = &data->Payload;
    char LocalApp[OS_MAX_API_NAME];
    CFE_ES_ResourceID_t AppID;
    int32 Result;

    CFE_SB_MessageStringGet(LocalApp, (char *)cmd->Application, NULL,
            sizeof(LocalApp), sizeof(cmd->Application));

    Result = CFE_ES_GetAppIDByName(&AppID, LocalApp);

    if (Result == CFE_SUCCESS)
    {
        Result = CFE_ES_RestartApp(AppID);

        /*
        ** Send appropriate event message.
        */
        if (Result == CFE_SUCCESS)
        {
            CFE_ES_TaskData.CommandCounter++;
            CFE_EVS_SendEvent(CFE_ES_RESTART_APP_DBG_EID, CFE_EVS_EventType_DEBUG,
                    "Restart Application %s Initiated.", LocalApp);
        }
        else
        {
            CFE_ES_TaskData.CommandErrorCounter++;
            CFE_EVS_SendEvent(CFE_ES_RESTART_APP_ERR1_EID, CFE_EVS_EventType_ERROR,
                    "Restart Application %s Failed, RC = 0x%08X",
                    LocalApp, (unsigned int)Result);
        }
    }
    else
    {
        CFE_ES_TaskData.CommandErrorCounter++;
        CFE_EVS_SendEvent(CFE_ES_RESTART_APP_ERR2_EID, CFE_EVS_EventType_ERROR,
                "Restart Application %s, GetAppIDByName failed. RC = 0x%08X.",
                LocalApp, (unsigned int)Result);
    }

    return CFE_SUCCESS;
} /* End of CFE_ES_ResetAppCmd() */

/* * * * * * * * * * * * * * * * * * * * * * * * * * * * * * * * * */
/*                                                                 */
/* CFE_ES_ReloadAppCmd() -- Reload a single application            */
/*                                                                 */
/* * * * * * * * * * * * * * * * * * * * * * * * * * * * * * * * * */

int32 CFE_ES_ReloadAppCmd(const CFE_ES_ReloadApp_t *data)
{
    const CFE_ES_AppReloadCmd_Payload_t *cmd = &data->Payload;
    char LocalApp[OS_MAX_API_NAME];
    char LocalFileName[OS_MAX_PATH_LEN];
    CFE_ES_ResourceID_t  AppID;
    int32   Result;

    CFE_SB_MessageStringGet(LocalFileName, (char *)cmd->AppFileName, NULL,
            sizeof(LocalFileName), sizeof(cmd->AppFileName));
    CFE_SB_MessageStringGet(LocalApp, (char *)cmd->Application, NULL,
            sizeof(LocalApp), sizeof(cmd->Application));

    Result = CFE_ES_GetAppIDByName(&AppID, LocalApp);

    if (Result == CFE_SUCCESS)
    {
        Result = CFE_ES_ReloadApp(AppID, LocalFileName);

        /*
        ** Send appropriate event message.
        */
        if (Result == CFE_SUCCESS)
        {
            CFE_ES_TaskData.CommandCounter++;
            CFE_EVS_SendEvent(CFE_ES_RELOAD_APP_DBG_EID, CFE_EVS_EventType_DEBUG,
                    "Reload Application %s Initiated.", LocalApp);
        }
        else
        {
            CFE_ES_TaskData.CommandErrorCounter++;
            CFE_EVS_SendEvent(CFE_ES_RELOAD_APP_ERR1_EID, CFE_EVS_EventType_ERROR,
                    "Reload Application %s Failed, RC = 0x%08X",
                    LocalApp, (unsigned int)Result);
        }
    }
    else
    {
        CFE_ES_TaskData.CommandErrorCounter++;
        CFE_EVS_SendEvent(CFE_ES_RELOAD_APP_ERR2_EID, CFE_EVS_EventType_ERROR,
                "Reload Application %s, GetAppIDByName failed. RC = 0x%08X.",
                LocalApp, (unsigned int)Result);
    }

    return CFE_SUCCESS;
} /* End of CFE_ES_ReloadAppCmd() */


/* * * * * * * * * * * * * * * * * * * * * * * * * * * * * * * * * */
/*                                                                 */
/* CFE_ES_QueryOneCmd() -- Request tlm packet with single app data */
/*                                                                 */
/* * * * * * * * * * * * * * * * * * * * * * * * * * * * * * * * * */

int32 CFE_ES_QueryOneCmd(const CFE_ES_QueryOne_t *data)
{
    const CFE_ES_AppNameCmd_Payload_t *cmd = &data->Payload;
    char LocalApp[OS_MAX_API_NAME];
    CFE_ES_ResourceID_t ResourceID;
    int32 Result;

    CFE_SB_MessageStringGet(LocalApp, (char *)cmd->Application, NULL,
            sizeof(LocalApp), sizeof(cmd->Application));

    Result = CFE_ES_GetAppIDByName(&ResourceID, LocalApp);
    if (Result == CFE_ES_ERR_NAME_NOT_FOUND)
    {
        /* Also check for a matching library name */
        Result = CFE_ES_GetLibIDByName(&ResourceID, LocalApp);
    }

    if (Result == CFE_SUCCESS)
    {
        Result = CFE_ES_GetModuleInfo(&(CFE_ES_TaskData.OneAppPacket.Payload.AppInfo), ResourceID);
    }

    /*
    ** Send appropriate event message...
    */
    if (Result == CFE_SUCCESS)
    {
        /*
        ** Send application status telemetry packet.
        */
        CFE_SB_TimeStampMsg((CFE_MSG_Message_t *) &CFE_ES_TaskData.OneAppPacket);
        Result = CFE_SB_SendMsg((CFE_MSG_Message_t *) &CFE_ES_TaskData.OneAppPacket);
        if ( Result == CFE_SUCCESS )
        {
            CFE_ES_TaskData.CommandCounter++;
            CFE_EVS_SendEvent(CFE_ES_ONE_APP_EID, CFE_EVS_EventType_DEBUG,
                    "Sent %s application data", LocalApp);
        }
        else
        {
            CFE_ES_TaskData.CommandErrorCounter++;
            CFE_EVS_SendEvent(CFE_ES_ONE_ERR_EID, CFE_EVS_EventType_ERROR,
                    "Failed to send %s application data, RC = 0x%08X",
                    LocalApp, (unsigned int)Result);
        }
    }
    else
    {
        CFE_ES_TaskData.CommandErrorCounter++;
        CFE_EVS_SendEvent(CFE_ES_ONE_APPID_ERR_EID, CFE_EVS_EventType_ERROR,
                "Failed to send %s application data: GetAppIDByName Failed, RC = 0x%08X",
                LocalApp, (unsigned int)Result);
    }

    return CFE_SUCCESS;
} /* End of CFE_ES_QueryOneCmd() */

/* * * * * * * * * * * * * * * * * * * * * * * * * * * * * * * * * */
/*                                                                 */
/* CFE_ES_QueryAllCmd() -- Write all app data to file              */
/*                                                                 */
/* * * * * * * * * * * * * * * * * * * * * * * * * * * * * * * * * */

int32 CFE_ES_QueryAllCmd(const CFE_ES_QueryAll_t *data)
{
    CFE_FS_Header_t       FileHeader;
    osal_id_t             FileDescriptor;
    uint32                i;
    uint32                EntryCount = 0;
    uint32                FileSize = 0;
    int32                 Result;
    CFE_ES_AppInfo_t      AppInfo;
    const CFE_ES_FileNameCmd_Payload_t *CmdPtr = &data->Payload;
    char                  QueryAllFilename[OS_MAX_PATH_LEN];
    CFE_ES_ResourceID_t   ResourceList[CFE_ES_QUERY_ALL_MAX_ENTRIES];
    uint32                NumResources;
    CFE_ES_AppRecord_t    *AppRecPtr;
    CFE_ES_LibRecord_t    *LibRecPtr;

    /*
    ** Copy the commanded filename into local buffer to ensure size limitation and to allow for modification
    */
    CFE_SB_MessageStringGet(QueryAllFilename, (char *)CmdPtr->FileName, CFE_PLATFORM_ES_DEFAULT_APP_LOG_FILE,
            sizeof(QueryAllFilename), sizeof(CmdPtr->FileName));

    /*
     * Collect list of active resource IDs.
     *
     * This should be done while locked, but the actual writing
     * of the AppInfo data should be done while NOT locked.
     */
    CFE_ES_LockSharedData(__func__, __LINE__);
    NumResources = 0;
    AppRecPtr = CFE_ES_Global.AppTable;
    for(i=0; i < CFE_PLATFORM_ES_MAX_APPLICATIONS &&
             NumResources < CFE_ES_QUERY_ALL_MAX_ENTRIES; ++i)
    {
        if (CFE_ES_AppRecordIsUsed(AppRecPtr))
        {
            ResourceList[NumResources] = CFE_ES_AppRecordGetID(AppRecPtr);
            ++NumResources;
        }
        ++AppRecPtr;
    }
    LibRecPtr = CFE_ES_Global.LibTable;
    for(i=0; i < CFE_PLATFORM_ES_MAX_LIBRARIES &&
             NumResources < CFE_ES_QUERY_ALL_MAX_ENTRIES; ++i)
    {
        if (CFE_ES_LibRecordIsUsed(LibRecPtr))
        {
            ResourceList[NumResources] = CFE_ES_LibRecordGetID(LibRecPtr);
            ++NumResources;
        }
        ++LibRecPtr;
    }
    CFE_ES_UnlockSharedData(__func__, __LINE__);

    /*
    ** Check to see if the file already exists
    */
    Result = OS_OpenCreate(&FileDescriptor, QueryAllFilename,
            OS_FILE_FLAG_NONE, OS_READ_ONLY);
    if (Result >= 0)
    {
        OS_close(FileDescriptor);
        OS_remove(QueryAllFilename);
    }

    /*
    ** Create ES task log data file
    */
    Result = OS_OpenCreate(&FileDescriptor, QueryAllFilename,
            OS_FILE_FLAG_CREATE | OS_FILE_FLAG_TRUNCATE, OS_WRITE_ONLY);
    if (Result >= 0)
    {
        /*
        ** Initialize cFE file header
        */
        CFE_FS_InitHeader(&FileHeader, CFE_ES_APP_LOG_DESC, CFE_FS_SubType_ES_QUERYALL);

        /*
        ** Output the Standard cFE File Header to the App File
        */
        Result = CFE_FS_WriteHeader(FileDescriptor, &FileHeader);

        if (Result != sizeof(CFE_FS_Header_t))
        {
            OS_close(FileDescriptor);
            CFE_ES_TaskData.CommandErrorCounter++;
            CFE_EVS_SendEvent(CFE_ES_WRHDR_ERR_EID, CFE_EVS_EventType_ERROR,
                    "Failed to write App Info file, WriteHdr RC = 0x%08X, exp %d",
                    (unsigned int)Result,(int)sizeof(CFE_FS_Header_t));
            /*
             * returning "success" here as there is no other recourse;
             * the full extent of the error recovery has been done
             */
            return CFE_SUCCESS;
        }/* end if */

        /*
        ** Maintain statistics of amount of data written to file
        */
        FileSize += Result;

        /*
        ** Loop through the ES AppTable for main applications
        */
        for(i=0; i < NumResources; ++i)
        {
            /*
             ** Populate the AppInfo entry
             */
            Result = CFE_ES_GetModuleInfo(&AppInfo, ResourceList[i]);
            if (Result == CFE_SUCCESS)
            {
                /*
                ** Write the local entry to file
                */
                Result = OS_write(FileDescriptor, &AppInfo, sizeof(CFE_ES_AppInfo_t));
                if (Result !=  sizeof(CFE_ES_AppInfo_t))
                {
                    OS_close(FileDescriptor);
                    CFE_ES_TaskData.CommandErrorCounter++;
                    CFE_EVS_SendEvent(CFE_ES_TASKWR_ERR_EID, CFE_EVS_EventType_ERROR,
                            "Failed to write App Info file, Task write RC = 0x%08X, exp %d",
                            (unsigned int)Result,(int)sizeof(CFE_ES_AppInfo_t));
                    /*
                     * returning "success" here as there is no other recourse;
                     * the full extent of the error recovery has been done
                     */
                    return CFE_SUCCESS;
                }/* end if */

                FileSize += Result;
                EntryCount ++;
            }

            ++AppRecPtr;
        } /* end for */

        OS_close(FileDescriptor);
        CFE_ES_TaskData.CommandCounter++;
        CFE_EVS_SendEvent(CFE_ES_ALL_APPS_EID, CFE_EVS_EventType_DEBUG,
                "App Info file written to %s, Entries=%d, FileSize=%d",
                QueryAllFilename,(int)EntryCount,(int)FileSize);
    }
    else
    {
        CFE_ES_TaskData.CommandErrorCounter++;
        CFE_EVS_SendEvent(CFE_ES_OSCREATE_ERR_EID, CFE_EVS_EventType_ERROR,
                "Failed to write App Info file, OS_OpenCreate RC = 0x%08X",(unsigned int)Result);
    }

    return CFE_SUCCESS;
} /* End of CFE_ES_QueryAllCmd() */

/* * * * * * * * * * * * * * * * * * * * * * * * * * * * * * * * * */
/*                                                                 */
/* CFE_ES_QueryAllTasksCmd() -- Write all Task Data to a file      */
/*                                                                 */
/* * * * * * * * * * * * * * * * * * * * * * * * * * * * * * * * * */

int32 CFE_ES_QueryAllTasksCmd(const CFE_ES_QueryAllTasks_t *data)
{
    CFE_FS_Header_t            FileHeader;
    osal_id_t                  FileDescriptor;
    uint32                     i;
    uint32                     EntryCount = 0;
    uint32                     FileSize = 0;
    int32                      Result;
    CFE_ES_TaskInfo_t          TaskInfo;
    const CFE_ES_FileNameCmd_Payload_t *CmdPtr = &data->Payload;
    char                       QueryAllFilename[OS_MAX_PATH_LEN];
    CFE_ES_ResourceID_t        TaskList[OS_MAX_TASKS];
    uint32                     NumTasks;
    CFE_ES_TaskRecord_t        *TaskRecPtr;

    /*
    ** Copy the commanded filename into local buffer to ensure size limitation and to allow for modification
    */
    CFE_SB_MessageStringGet(QueryAllFilename, (char *)CmdPtr->FileName, CFE_PLATFORM_ES_DEFAULT_TASK_LOG_FILE,
            sizeof(QueryAllFilename), sizeof(CmdPtr->FileName));

    /*
     * Collect list of active task IDs.
     *
     * This should be done while locked, but the actual writing
     * of the AppInfo data should be done while NOT locked.
     */
    CFE_ES_LockSharedData(__func__, __LINE__);
    NumTasks = 0;
    TaskRecPtr = CFE_ES_Global.TaskTable;
    for(i=0; i < OS_MAX_TASKS; ++i)
    {
        if (CFE_ES_TaskRecordIsUsed(TaskRecPtr))
        {
            TaskList[NumTasks] = CFE_ES_TaskRecordGetID(TaskRecPtr);
            ++NumTasks;
        }
        ++TaskRecPtr;
    }
    CFE_ES_UnlockSharedData(__func__, __LINE__);

    /*
    ** Check to see if the file already exists
    */
    Result = OS_OpenCreate(&FileDescriptor, QueryAllFilename,
            OS_FILE_FLAG_NONE, OS_READ_ONLY);
    if (Result >= 0)
    {
        OS_close(FileDescriptor);
        OS_remove(QueryAllFilename);
    }

    /*
    ** Create ES task log data file
    */
    Result = OS_OpenCreate(&FileDescriptor, QueryAllFilename,
            OS_FILE_FLAG_CREATE | OS_FILE_FLAG_TRUNCATE, OS_WRITE_ONLY);
    if (Result >= 0)
    {
        /*
        ** Initialize cFE file header
        */
        CFE_FS_InitHeader(&FileHeader, CFE_ES_TASK_LOG_DESC, CFE_FS_SubType_ES_QUERYALLTASKS);

        /*
        ** Output the Standard cFE File Header to the App File
        */
        Result = CFE_FS_WriteHeader(FileDescriptor, &FileHeader);

        if (Result != sizeof(CFE_FS_Header_t))
        {
            OS_close(FileDescriptor);
            CFE_ES_TaskData.CommandErrorCounter++;
            CFE_EVS_SendEvent(CFE_ES_TASKINFO_WRHDR_ERR_EID, CFE_EVS_EventType_ERROR,
                    "Failed to write Task Info file, WriteHdr RC = 0x%08X, exp %d",
                    (unsigned int)Result,(int)sizeof(CFE_FS_Header_t));
            /*
             * returning "success" here as there is no other recourse;
             * the full extent of the error recovery has been done
             */
            return CFE_SUCCESS;
        }/* end if */

        /*
        ** Maintain statistics of amount of data written to file
        */
        FileSize += Result;

        /*
        ** Loop through the ES AppTable for main applications
        */
        for(i=0; i < NumTasks; ++i)
        {
            /*
            ** Populate the AppInfo entry
            */
            Result = CFE_ES_GetTaskInfo(&TaskInfo, TaskList[i]);
            if (Result == CFE_SUCCESS)
            {
                /*
                ** Write the local entry to file
                */
                Result = OS_write(FileDescriptor, &TaskInfo, sizeof(CFE_ES_TaskInfo_t));
                if (Result !=  sizeof(CFE_ES_TaskInfo_t))
                {
                    OS_close(FileDescriptor);
                    CFE_ES_TaskData.CommandErrorCounter++;
                    CFE_EVS_SendEvent(CFE_ES_TASKINFO_WR_ERR_EID, CFE_EVS_EventType_ERROR,
                            "Failed to write Task Info file, Task write RC = 0x%08X, exp %d",
                            (unsigned int)Result,(int)sizeof(CFE_ES_TaskInfo_t));
                    /*
                     * returning "success" here as there is no other recourse;
                     * the full extent of the error recovery has been done
                     */
                    return CFE_SUCCESS;
                }/* end if */

                FileSize += Result;
                EntryCount ++;
            }

        } /* end for */

        OS_close(FileDescriptor);
        CFE_ES_TaskData.CommandCounter++;
        CFE_EVS_SendEvent(CFE_ES_TASKINFO_EID, CFE_EVS_EventType_DEBUG,
                "Task Info file written to %s, Entries=%d, FileSize=%d",
                QueryAllFilename,(int)EntryCount,(int)FileSize);
    }
    else
    {
        CFE_ES_TaskData.CommandErrorCounter++;
        CFE_EVS_SendEvent(CFE_ES_TASKINFO_OSCREATE_ERR_EID, CFE_EVS_EventType_ERROR,
                "Failed to write Task Info file, OS_OpenCreate RC = 0x%08X",(unsigned int)Result);
    }

    return CFE_SUCCESS;
} /* End of CFE_ES_QueryAllTasksCmd() */


/* * * * * * * * * * * * * * * * * * * * * * * * * * * * * * * * * */
/*                                                                 */
/* CFE_ES_ClearSyslogCmd() -- Clear executive services system log  */
/*                                                                 */
/* * * * * * * * * * * * * * * * * * * * * * * * * * * * * * * * * */

int32 CFE_ES_ClearSyslogCmd(const CFE_ES_ClearSyslog_t *data)
{
    /*
    ** Clear syslog index and memory area
    */

    CFE_ES_LockSharedData(__func__,__LINE__);
    CFE_ES_SysLogClear_Unsync();
    CFE_ES_UnlockSharedData(__func__,__LINE__);

    /*
    ** This command will always succeed...
    */
    CFE_ES_TaskData.CommandCounter++;
    CFE_EVS_SendEvent(CFE_ES_SYSLOG1_INF_EID, CFE_EVS_EventType_INFORMATION,
            "Cleared Executive Services log data");

    return CFE_SUCCESS;
} /* End of CFE_ES_ClearSyslogCmd() */

/* * * * * * * * * * * * * * * * * * * * * * * * * * * * * * * * * */
/*                                                                 */
/* CFE_ES_OverWriteSyslogCmd() -- set syslog mode                  */
/*                                                                 */
/* * * * * * * * * * * * * * * * * * * * * * * * * * * * * * * * * */

int32 CFE_ES_OverWriteSyslogCmd(const CFE_ES_OverWriteSyslog_t *data)
{
    int32 Status;
    const CFE_ES_OverWriteSysLogCmd_Payload_t *CmdPtr = &data->Payload;

    Status = CFE_ES_SysLogSetMode(CmdPtr->Mode);

    if (Status != CFE_SUCCESS)
    {
        CFE_EVS_SendEvent(CFE_ES_ERR_SYSLOGMODE_EID,
                CFE_EVS_EventType_ERROR,
                "Set OverWriteSysLog Command: Invalid Mode setting = %d", (int)CmdPtr->Mode);

        CFE_ES_TaskData.CommandErrorCounter++;
    }
    else
    {
        CFE_EVS_SendEvent(CFE_ES_SYSLOGMODE_EID,
                CFE_EVS_EventType_DEBUG,
                "Set OverWriteSysLog Command Received with Mode setting = %d", (int)CmdPtr->Mode);

        CFE_ES_TaskData.CommandCounter++;
    }

    return CFE_SUCCESS;
} /* End CFE_ES_OverWriteSyslogCmd() */


/* * * * * * * * * * * * * * * * * * * * * * * * * * * * * * * * * * * * */
/*                                                                       */
/* CFE_ES_WriteSyslogCmd() -- Process Cmd to write ES System Log to file */
/*                                                                       */
/* * * * * * * * * * * * * * * * * * * * * * * * * * * * * * * * * * * * */

int32 CFE_ES_WriteSyslogCmd(const CFE_ES_WriteSyslog_t *data)
{
    const CFE_ES_FileNameCmd_Payload_t *CmdPtr = &data->Payload;
    int32                     Stat;
    char                      LogFilename[OS_MAX_PATH_LEN];

    CFE_SB_MessageStringGet(LogFilename, (char *)CmdPtr->FileName, CFE_PLATFORM_ES_DEFAULT_SYSLOG_FILE,
            sizeof(LogFilename), sizeof(CmdPtr->FileName));

    Stat = CFE_ES_SysLogDump(LogFilename);

    if(Stat == CFE_SUCCESS)
    {
        CFE_ES_TaskData.CommandCounter++;
    }
    else
    {
        CFE_ES_TaskData.CommandErrorCounter++;
    }/* end if */

    return CFE_SUCCESS;
}/* end CFE_ES_WriteSyslogCmd */


/* * * * * * * * * * * * * * * * * * * * * * * * * * * * * * * * * */
/*                                                                 */
/* CFE_ES_ClearERLogCmd() -- Clear The exception and reset log.    */
/*                                                                 */
/* * * * * * * * * * * * * * * * * * * * * * * * * * * * * * * * * */

int32 CFE_ES_ClearERLogCmd(const CFE_ES_ClearERLog_t *data)
{
    /*
    ** Clear ER log data buffer
    */

    memset(CFE_ES_ResetDataPtr->ERLog, 0, sizeof(CFE_ES_ResetDataPtr->ERLog));

    /*
    ** Reset ER log buffer index
    */

    CFE_ES_ResetDataPtr->ERLogIndex = 0;

    /*
    ** Set Number of Entries in ER log buffer back to zero
    */
    CFE_ES_ResetDataPtr->ERLogEntries = 0;

    /*
    ** This command will always succeed
    */
    CFE_ES_TaskData.CommandCounter++;
    CFE_EVS_SendEvent(CFE_ES_ERLOG1_INF_EID, CFE_EVS_EventType_INFORMATION,
            "Cleared ES Exception and Reset Log data");

    return CFE_SUCCESS;
} /* End of CFE_ES_ClearERLogCmd() */

/* * * * * * * * * * * * * * * * * * * * * * * * * * * * * * * * * */
/*                                                                 */
/* CFE_ES_WriteERLogCmd() -- Process Cmd to write exception & reset*/
/*                           log to a file.                        */
/* * * * * * * * * * * * * * * * * * * * * * * * * * * * * * * * * */

int32 CFE_ES_WriteERLogCmd(const CFE_ES_WriteERLog_t *data)
{
    const CFE_ES_FileNameCmd_Payload_t *CmdPtr = &data->Payload;

    if (CFE_ES_TaskData.BackgroundERLogDumpState.IsPending)
    {
        CFE_EVS_SendEvent(CFE_ES_ERLOG_PENDING_ERR_EID,CFE_EVS_EventType_ERROR,
                "Error log write to file %s already in progress",
                CFE_ES_TaskData.BackgroundERLogDumpState.DataFileName);

        /* background dump already running, consider this an error */
        CFE_ES_TaskData.CommandErrorCounter++;
    }
    else
    {
        CFE_SB_MessageStringGet(CFE_ES_TaskData.BackgroundERLogDumpState.DataFileName, (char *)CmdPtr->FileName,
                CFE_PLATFORM_ES_DEFAULT_ER_LOG_FILE,
                sizeof(CFE_ES_TaskData.BackgroundERLogDumpState.DataFileName), sizeof(CmdPtr->FileName));

        CFE_ES_TaskData.BackgroundERLogDumpState.IsPending = true;
        CFE_ES_TaskData.CommandCounter++;
        CFE_ES_BackgroundWakeup();
    }

    return CFE_SUCCESS;
}/* end CFE_ES_WriteERLogCmd */


/* * * * * * * * * * * * * * * * * * * * * * * * * * * * * * * * * */
/*                                                                 */
/* CFE_ES_VerifyCmdLength() -- Verify command packet length        */
/*                                                                 */
/* * * * * * * * * * * * * * * * * * * * * * * * * * * * * * * * * */

<<<<<<< HEAD
bool CFE_ES_VerifyCmdLength(CFE_SB_MsgPtr_t Msg, size_t ExpectedLength)
{
    bool result       = true;
    size_t  ActualLength = CFE_SB_GetTotalMsgLength(Msg);
=======
bool CFE_ES_VerifyCmdLength(CFE_MSG_Message_t *MsgPtr, CFE_MSG_Size_t ExpectedLength)
{
    bool              result       = true;
    CFE_MSG_Size_t    ActualLength = 0;
    CFE_MSG_FcnCode_t FcnCode      = 0;
    CFE_SB_MsgId_t    MsgId        = CFE_SB_INVALID_MSG_ID;

    CFE_MSG_GetSize(MsgPtr, &ActualLength);
>>>>>>> 34e5510e

    /*
     ** Verify the command packet length
     */
    if (ExpectedLength != ActualLength)
    {
        CFE_MSG_GetMsgId(MsgPtr, &MsgId);
        CFE_MSG_GetFcnCode(MsgPtr, &FcnCode);

        CFE_EVS_SendEvent(CFE_ES_LEN_ERR_EID, CFE_EVS_EventType_ERROR,
                          "Invalid msg length: ID = 0x%X,  CC = %u, Len = %u, Expected = %u",
                          (unsigned int)CFE_SB_MsgIdToValue(MsgId), (unsigned int)FcnCode,
                          (unsigned int)ActualLength, (unsigned int)ExpectedLength);
        result = false;
        CFE_ES_TaskData.CommandErrorCounter++;
    }

    return(result);

} /* End of CFE_ES_VerifyCmdLength() */


/* * * * * * * * * * * * * * * * * * * * * * * * * * * * * * * * * */
/*                                                                 */
/* CFE_ES_ResetPRCountCmd() -- ES task ground command              */
/*                              (Processor Reset Count)            */
/*                                                                 */
/* * * * * * * * * * * * * * * * * * * * * * * * * * * * * * * * * */

int32 CFE_ES_ResetPRCountCmd(const CFE_ES_ResetPRCount_t *data)
{
    /*
    ** Reset the processor reset count
    */
    CFE_ES_ResetDataPtr->ResetVars.ProcessorResetCount = 0;

    /*
    ** This command will always succeed.
    */
    CFE_EVS_SendEvent(CFE_ES_RESET_PR_COUNT_EID, CFE_EVS_EventType_INFORMATION,
            "Set Processor Reset Count to Zero");

    CFE_ES_TaskData.CommandCounter++;

    return CFE_SUCCESS;
} /* End of CFE_ES_ResetPRCountCmd() */

/* * * * * * * * * * * * * * * * * * * * * * * * * * * * * * * * * */
/*                                                                 */
/* CFE_ES_SetMaxPRCountCmd() -- Set Maximum Processor reset count  */
/*                                                                 */
/* * * * * * * * * * * * * * * * * * * * * * * * * * * * * * * * * */

int32 CFE_ES_SetMaxPRCountCmd(const CFE_ES_SetMaxPRCount_t *data)
{
    const CFE_ES_SetMaxPRCountCmd_Payload_t *cmd = &data->Payload;

    /*
    ** Set the MAX Processor reset count
    */
    CFE_ES_ResetDataPtr->ResetVars.MaxProcessorResetCount = cmd->MaxPRCount;

    /*
    ** This command will always succeed.
    */
    CFE_EVS_SendEvent(CFE_ES_SET_MAX_PR_COUNT_EID, CFE_EVS_EventType_INFORMATION,
            "Maximum Processor Reset Count set to: %d", (int)cmd->MaxPRCount);

    CFE_ES_TaskData.CommandCounter++;

    return CFE_SUCCESS;
} /* End of CFE_ES_RestartCmd() */

/* * * * * * * * * * * * * * * * * * * * * * * * * * * * * * * * * */
/*                                                                 */
/* CFE_ES_DeleteCDSCmd() -- Delete Specified Critical Data Store   */
/*                                                                 */
/* * * * * * * * * * * * * * * * * * * * * * * * * * * * * * * * * */

int32 CFE_ES_DeleteCDSCmd(const CFE_ES_DeleteCDS_t *data)
{
    int32   Status;
    const CFE_ES_DeleteCDSCmd_Payload_t *cmd = &data->Payload;
    char LocalCdsName[CFE_MISSION_ES_CDS_MAX_FULL_NAME_LEN];

    CFE_SB_MessageStringGet(LocalCdsName, (char *)cmd->CdsName, NULL,
            sizeof(LocalCdsName), sizeof(cmd->CdsName));

    Status = CFE_ES_DeleteCDS(LocalCdsName, false);

    if (Status == CFE_ES_CDS_WRONG_TYPE_ERR)
    {
        CFE_EVS_SendEvent(CFE_ES_CDS_DELETE_TBL_ERR_EID, CFE_EVS_EventType_ERROR,
                "CDS '%s' is a Critical Table CDS. Must be deleted via TBL Command",
                LocalCdsName);

        CFE_ES_TaskData.CommandErrorCounter++;
    }
    else if (Status == CFE_ES_CDS_OWNER_ACTIVE_ERR)
    {
        CFE_EVS_SendEvent(CFE_ES_CDS_OWNER_ACTIVE_EID, CFE_EVS_EventType_ERROR,
                "CDS '%s' not deleted because owning app is active", LocalCdsName);

        CFE_ES_TaskData.CommandErrorCounter++;
    }
    else if (Status == CFE_ES_ERR_NAME_NOT_FOUND)
    {
        CFE_EVS_SendEvent(CFE_ES_CDS_NAME_ERR_EID, CFE_EVS_EventType_ERROR,
                "Unable to locate '%s' in CDS Registry", LocalCdsName);

        CFE_ES_TaskData.CommandErrorCounter++;
    }
    else if (Status != CFE_SUCCESS)
    {
        CFE_EVS_SendEvent(CFE_ES_CDS_DELETE_ERR_EID, CFE_EVS_EventType_ERROR,
                "Error while deleting '%s' from CDS, See SysLog.(Err=0x%08X)",
                LocalCdsName, (unsigned int)Status);

        CFE_ES_TaskData.CommandErrorCounter++;
    }
    else
    {
        CFE_EVS_SendEvent(CFE_ES_CDS_DELETED_INFO_EID, CFE_EVS_EventType_INFORMATION,
                "Successfully removed '%s' from CDS", LocalCdsName);

        CFE_ES_TaskData.CommandCounter++;
    }

    return CFE_SUCCESS;
} /* End of CFE_ES_DeleteCDSCmd() */

/* * * * * * * * * * * * * * * * * * * * * * * * * * * * * * * * * * */
/*                                                                   */
/* CFE_ES_SendMemPoolStatsCmd() -- Telemeter Memory Pool Statistics  */
/*                                                                   */
/* Note: The "Application" parameter of the                          */
/*       CFE_ES_TlmPoolStats_t structure is not used.                */
/*                                                                   */
/* * * * * * * * * * * * * * * * * * * * * * * * * * * * * * * * * * */

int32 CFE_ES_SendMemPoolStatsCmd(const CFE_ES_SendMemPoolStats_t *data)
{
    const CFE_ES_SendMemPoolStatsCmd_Payload_t *Cmd;
    CFE_ES_MemHandle_t        MemHandle;
    bool                      ValidHandle;

    Cmd = &data->Payload;

    /* Verify the handle to make sure it is legit */
    MemHandle = Cmd->PoolHandle;
    ValidHandle = CFE_ES_ValidateHandle(MemHandle);

    if (ValidHandle)
    {
        /* Extract the memory statistics from the memory pool */
        CFE_ES_GetMemPoolStats(&CFE_ES_TaskData.MemStatsPacket.Payload.PoolStats, MemHandle);

        /* Echo the specified pool handle in the telemetry packet */
        CFE_ES_TaskData.MemStatsPacket.Payload.PoolHandle = MemHandle;

        /*
        ** Send memory statistics telemetry packet.
        */
        CFE_SB_TimeStampMsg((CFE_MSG_Message_t *) &CFE_ES_TaskData.MemStatsPacket);
        CFE_SB_SendMsg((CFE_MSG_Message_t *) &CFE_ES_TaskData.MemStatsPacket);

        CFE_ES_TaskData.CommandCounter++;
        CFE_EVS_SendEvent(CFE_ES_TLM_POOL_STATS_INFO_EID, CFE_EVS_EventType_DEBUG,
                "Successfully telemetered memory pool stats for 0x%08lX",
                CFE_ES_ResourceID_ToInteger(Cmd->PoolHandle));
    }
    else
    {
        CFE_ES_TaskData.CommandErrorCounter++;
        CFE_EVS_SendEvent(CFE_ES_INVALID_POOL_HANDLE_ERR_EID, CFE_EVS_EventType_ERROR,
                "Cannot telemeter memory pool stats. Illegal Handle (0x%08lX)",
                CFE_ES_ResourceID_ToInteger(Cmd->PoolHandle));
    }

    return CFE_SUCCESS;
} /* End of CFE_ES_SendMemPoolStatsCmd() */

/* * * * * * * * * * * * * * * * * * * * * * * * * * * * * * * * * */
/*                                                                 */
/* CFE_ES_DumpCDSRegistryCmd() -- Dump CDS Registry to a file           */
/*                                                                 */
/* * * * * * * * * * * * * * * * * * * * * * * * * * * * * * * * * */

int32 CFE_ES_DumpCDSRegistryCmd(const CFE_ES_DumpCDSRegistry_t *data)
{
    CFE_FS_Header_t               StdFileHeader;
    osal_id_t                     FileDescriptor;
    int32                         Status;
    int16                         RegIndex=0;
    const CFE_ES_DumpCDSRegistryCmd_Payload_t *CmdPtr = &data->Payload;
    char                          DumpFilename[OS_MAX_PATH_LEN];
    CFE_ES_CDS_RegRec_t          *RegRecPtr;
    CFE_ES_CDSRegDumpRec_t        DumpRecord;
    int32                         FileSize=0;
    int32                         NumEntries=0;

    /* Copy the commanded filename into local buffer to ensure size limitation and to allow for modification */
    CFE_SB_MessageStringGet(DumpFilename, CmdPtr->DumpFilename, CFE_PLATFORM_ES_DEFAULT_CDS_REG_DUMP_FILE,
            sizeof(DumpFilename), sizeof(CmdPtr->DumpFilename));

    /* Create a new dump file, overwriting anything that may have existed previously */
    Status = OS_OpenCreate(&FileDescriptor, DumpFilename,
            OS_FILE_FLAG_CREATE | OS_FILE_FLAG_TRUNCATE, OS_WRITE_ONLY);

    if (Status >= OS_SUCCESS)
    {
        /* Initialize the standard cFE File Header for the Dump File */
        CFE_FS_InitHeader(&StdFileHeader, "CDS_Registry", CFE_FS_SubType_ES_CDS_REG);

        /* Output the Standard cFE File Header to the Dump File */
        Status = CFE_FS_WriteHeader(FileDescriptor, &StdFileHeader);

        /* Maintain statistics of amount of data written to file */
        FileSize += Status;

        if (Status == sizeof(CFE_FS_Header_t))
        {
            Status = sizeof(CFE_ES_CDSRegDumpRec_t);
            RegRecPtr = CFE_ES_Global.CDSVars.Registry;
            while ((RegIndex < CFE_PLATFORM_ES_CDS_MAX_NUM_ENTRIES) && (Status == sizeof(CFE_ES_CDSRegDumpRec_t)))
            {
                /* Check to see if the Registry entry is empty */
                if ( CFE_ES_CDSBlockRecordIsUsed(RegRecPtr) )
                {
                    /* Fill CDS Registry Dump Record with relevant information */
                    memset(&DumpRecord, 0, sizeof(DumpRecord));
                    DumpRecord.Size             = CFE_ES_MEMOFFSET_C(CFE_ES_CDSBlockRecordGetUserSize(RegRecPtr));
                    DumpRecord.Handle           = CFE_ES_CDSBlockRecordGetID(RegRecPtr);
                    DumpRecord.Table            = RegRecPtr->Table;
                    strncpy(DumpRecord.Name, RegRecPtr->Name, sizeof(DumpRecord.Name)-1);

                    /* Output Registry Dump Record to Registry Dump File */
                    Status = OS_write(FileDescriptor,
                                      &DumpRecord,
                                      sizeof(CFE_ES_CDSRegDumpRec_t));

                    FileSize += Status;
                    NumEntries++;
                }

                /* Look at the next entry in the Registry */
                ++RegIndex;
                ++RegRecPtr;
            }

            if (Status == sizeof(CFE_ES_CDSRegDumpRec_t))
            {
                CFE_EVS_SendEvent(CFE_ES_CDS_REG_DUMP_INF_EID,
                        CFE_EVS_EventType_DEBUG,
                        "Successfully dumped CDS Registry to '%s':Size=%d,Entries=%d",
                        DumpFilename, (int)FileSize, (int)NumEntries);

                /* Increment Successful Command Counter */
                CFE_ES_TaskData.CommandCounter++;
            }
            else
            {
                CFE_EVS_SendEvent(CFE_ES_CDS_DUMP_ERR_EID,
                        CFE_EVS_EventType_ERROR,
                        "Error writing CDS Registry to '%s', Status=0x%08X",
                        DumpFilename, (unsigned int)Status);

                /* Increment Command Error Counter */
                CFE_ES_TaskData.CommandErrorCounter++;
            }
        }
        else
        {
            CFE_EVS_SendEvent(CFE_ES_WRITE_CFE_HDR_ERR_EID,
                    CFE_EVS_EventType_ERROR,
                    "Error writing cFE File Header to '%s', Status=0x%08X",
                    DumpFilename, (unsigned int)Status);

            /* Increment Command Error Counter */
            CFE_ES_TaskData.CommandErrorCounter++;
        }

        /* We are done outputting data to the dump file.  Close it. */
        OS_close(FileDescriptor);
    }
    else
    {
        CFE_EVS_SendEvent(CFE_ES_CREATING_CDS_DUMP_ERR_EID,
                CFE_EVS_EventType_ERROR,
                "Error creating CDS dump file '%s', Status=0x%08X",
                DumpFilename, (unsigned int)Status);

        /* Increment Command Error Counter */
        CFE_ES_TaskData.CommandErrorCounter++;
    }

    return CFE_SUCCESS;
} /* End of CFE_ES_DumpCDSRegistryCmd() */

/* * * * * * * * * * * * * * * * * * * * * * * * * * * * * * * * * */
/*                                                                 */
/* CFE_ES_FileWriteByteCntErr() -- Send event to inform ground that*/
/*                                a byte count discrepancy has been*/
/*                                detected during the file write   */
/* * * * * * * * * * * * * * * * * * * * * * * * * * * * * * * * * */
void CFE_ES_FileWriteByteCntErr(const char *Filename,size_t Requested,size_t Actual)
{

    CFE_EVS_SendEvent(CFE_ES_FILEWRITE_ERR_EID,CFE_EVS_EventType_ERROR,
                      "File write,byte cnt err,file %s,request=%u,actual=%u",
                       Filename,(unsigned int)Requested,(unsigned int)Actual);


}/* End of CFE_ES_FileWriteByteCntErr() */

/************************/
/*  End of File Comment */
/************************/

<|MERGE_RESOLUTION|>--- conflicted
+++ resolved
@@ -1647,13 +1647,7 @@
 /*                                                                 */
 /* * * * * * * * * * * * * * * * * * * * * * * * * * * * * * * * * */
 
-<<<<<<< HEAD
-bool CFE_ES_VerifyCmdLength(CFE_SB_MsgPtr_t Msg, size_t ExpectedLength)
-{
-    bool result       = true;
-    size_t  ActualLength = CFE_SB_GetTotalMsgLength(Msg);
-=======
-bool CFE_ES_VerifyCmdLength(CFE_MSG_Message_t *MsgPtr, CFE_MSG_Size_t ExpectedLength)
+bool CFE_ES_VerifyCmdLength(CFE_MSG_Message_t *MsgPtr, size_t ExpectedLength)
 {
     bool              result       = true;
     CFE_MSG_Size_t    ActualLength = 0;
@@ -1661,7 +1655,6 @@
     CFE_SB_MsgId_t    MsgId        = CFE_SB_INVALID_MSG_ID;
 
     CFE_MSG_GetSize(MsgPtr, &ActualLength);
->>>>>>> 34e5510e
 
     /*
      ** Verify the command packet length
