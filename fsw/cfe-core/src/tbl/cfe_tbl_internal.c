--- conflicted
+++ resolved
@@ -308,19 +308,11 @@
 {
     int32 Status = CFE_SUCCESS;
 
-<<<<<<< HEAD
-    if (!CFE_ES_ResourceID_Equal(ThisAppId, CFE_TBL_Global.Handles[TblHandle].AppId))
+    if (!CFE_RESOURCEID_TEST_EQUAL(ThisAppId, CFE_TBL_Global.Handles[TblHandle].AppId))
     {
         /* The Table Service Task always has access rights so that tables */
         /* can be manipulated via ground command                          */
-        if (!CFE_ES_ResourceID_Equal(ThisAppId, CFE_TBL_Global.TableTaskAppId))
-=======
-    if (!CFE_RESOURCEID_TEST_EQUAL(ThisAppId, CFE_TBL_TaskData.Handles[TblHandle].AppId))
-    {
-        /* The Table Service Task always has access rights so that tables */
-        /* can be manipulated via ground command                          */
-        if (!CFE_RESOURCEID_TEST_EQUAL(ThisAppId, CFE_TBL_TaskData.TableTaskAppId))
->>>>>>> f7be6e37
+        if (!CFE_RESOURCEID_TEST_EQUAL(ThisAppId, CFE_TBL_Global.TableTaskAppId))
         {
             Status = CFE_TBL_ERR_NO_ACCESS;
         }
@@ -386,11 +378,7 @@
             if (Status < 0)
             {
                 CFE_ES_WriteToSysLog("CFE_TBL:RemoveAccessLink-PutPoolBuf[0] Fail Stat=0x%08X, Hndl=0x%08lX, Buf=0x%08lX\n",
-<<<<<<< HEAD
-                        (unsigned int)Status, CFE_ES_ResourceID_ToInteger(CFE_TBL_Global.Buf.PoolHdl), (unsigned long)RegRecPtr->Buffers[0].BufferPtr);
-=======
-                        (unsigned int)Status, CFE_RESOURCEID_TO_ULONG(CFE_TBL_TaskData.Buf.PoolHdl), (unsigned long)RegRecPtr->Buffers[0].BufferPtr);
->>>>>>> f7be6e37
+                        (unsigned int)Status, CFE_RESOURCEID_TO_ULONG(CFE_TBL_Global.Buf.PoolHdl), (unsigned long)RegRecPtr->Buffers[0].BufferPtr);
             }
 
             /* If a double buffered table, then free the second buffer as well */
@@ -402,11 +390,7 @@
                 if (Status < 0)
                 {
                     CFE_ES_WriteToSysLog("CFE_TBL:RemoveAccessLink-PutPoolBuf[1] Fail Stat=0x%08X, Hndl=0x%08lX, Buf=0x%08lX\n",
-<<<<<<< HEAD
-                            (unsigned int)Status, CFE_ES_ResourceID_ToInteger(CFE_TBL_Global.Buf.PoolHdl), (unsigned long)RegRecPtr->Buffers[1].BufferPtr);
-=======
-                            (unsigned int)Status, CFE_RESOURCEID_TO_ULONG(CFE_TBL_TaskData.Buf.PoolHdl), (unsigned long)RegRecPtr->Buffers[1].BufferPtr);
->>>>>>> f7be6e37
+                            (unsigned int)Status, CFE_RESOURCEID_TO_ULONG(CFE_TBL_Global.Buf.PoolHdl), (unsigned long)RegRecPtr->Buffers[1].BufferPtr);
                 }
             }
             else
@@ -548,11 +532,7 @@
         i++;
 
         /* Check to see if the record is currently being used */
-<<<<<<< HEAD
-        if ( !CFE_ES_ResourceID_Equal(CFE_TBL_Global.Registry[i].OwnerAppId, CFE_TBL_NOT_OWNED) )
-=======
-        if ( !CFE_RESOURCEID_TEST_EQUAL(CFE_TBL_TaskData.Registry[i].OwnerAppId, CFE_TBL_NOT_OWNED) )
->>>>>>> f7be6e37
+        if ( !CFE_RESOURCEID_TEST_EQUAL(CFE_TBL_Global.Registry[i].OwnerAppId, CFE_TBL_NOT_OWNED) )
         {
             /* Perform a case sensitive name comparison */
             if (strcmp(TblName, CFE_TBL_Global.Registry[i].Name) == 0)
@@ -583,13 +563,8 @@
     {
         /* A Table Registry is only "Free" when there isn't an owner AND */
         /* all other applications are not sharing or locking the table   */
-<<<<<<< HEAD
-        if (CFE_ES_ResourceID_Equal(CFE_TBL_Global.Registry[i].OwnerAppId, CFE_TBL_NOT_OWNED) &&
+        if (CFE_RESOURCEID_TEST_EQUAL(CFE_TBL_Global.Registry[i].OwnerAppId, CFE_TBL_NOT_OWNED) &&
             (CFE_TBL_Global.Registry[i].HeadOfAccessList == CFE_TBL_END_OF_LIST))
-=======
-        if (CFE_RESOURCEID_TEST_EQUAL(CFE_TBL_TaskData.Registry[i].OwnerAppId, CFE_TBL_NOT_OWNED) &&
-            (CFE_TBL_TaskData.Registry[i].HeadOfAccessList == CFE_TBL_END_OF_LIST))
->>>>>>> f7be6e37
         {
             RegIndx = i;
         }
@@ -769,11 +744,7 @@
                         Status = CFE_TBL_ERR_NO_BUFFER_AVAIL;
 
                         CFE_ES_WriteToSysLog("CFE_TBL:GetWorkingBuffer-Inactive Dbl Buff Locked for '%s' by AppId=%lu\n",
-<<<<<<< HEAD
-                                             RegRecPtr->Name, CFE_ES_ResourceID_ToInteger(CFE_TBL_Global.Handles[AccessIterator].AppId));
-=======
-                                             RegRecPtr->Name, CFE_RESOURCEID_TO_ULONG(CFE_TBL_TaskData.Handles[AccessIterator].AppId));
->>>>>>> f7be6e37
+                                             RegRecPtr->Name, CFE_RESOURCEID_TO_ULONG(CFE_TBL_Global.Handles[AccessIterator].AppId));
                     }
 
                     /* Move to next access descriptor in linked list */
@@ -1331,13 +1302,8 @@
     for (i=0; i<CFE_PLATFORM_TBL_MAX_SIMULTANEOUS_LOADS; i++)
     {
         /* Check to see if the table to be dumped is owned by the App to be deleted */
-<<<<<<< HEAD
         if ((CFE_TBL_Global.DumpControlBlocks[i].State != CFE_TBL_DUMP_FREE) &&
-                CFE_ES_ResourceID_Equal(CFE_TBL_Global.DumpControlBlocks[i].RegRecPtr->OwnerAppId, AppId))
-=======
-        if ((CFE_TBL_TaskData.DumpControlBlocks[i].State != CFE_TBL_DUMP_FREE) && 
-                CFE_RESOURCEID_TEST_EQUAL(CFE_TBL_TaskData.DumpControlBlocks[i].RegRecPtr->OwnerAppId, AppId))
->>>>>>> f7be6e37
+                CFE_RESOURCEID_TEST_EQUAL(CFE_TBL_Global.DumpControlBlocks[i].RegRecPtr->OwnerAppId, AppId))
         {
             /* If so, then remove the dump request */
             CFE_TBL_Global.DumpControlBlocks[i].State = CFE_TBL_DUMP_FREE;
@@ -1348,13 +1314,8 @@
     for (i=0; i<CFE_PLATFORM_TBL_MAX_NUM_HANDLES; i++)
     {
         /* Check to see if the Handle belongs to the Application being deleted */
-<<<<<<< HEAD
-        if (CFE_ES_ResourceID_Equal(CFE_TBL_Global.Handles[i].AppId, AppId) &&
+        if (CFE_RESOURCEID_TEST_EQUAL(CFE_TBL_Global.Handles[i].AppId, AppId) &&
                 CFE_TBL_Global.Handles[i].UsedFlag == true)
-=======
-        if (CFE_RESOURCEID_TEST_EQUAL(CFE_TBL_TaskData.Handles[i].AppId, AppId) &&
-                CFE_TBL_TaskData.Handles[i].UsedFlag == true)
->>>>>>> f7be6e37
         {
             /* Delete the handle (and the table, if the App owned it) */
             /* Get a pointer to the relevant Access Descriptor */
@@ -1406,11 +1367,7 @@
     
     for (i=0; i<CFE_PLATFORM_TBL_MAX_CRITICAL_TABLES; i++)
     {
-<<<<<<< HEAD
-        if ( CFE_ES_ResourceID_Equal(CFE_TBL_Global.CritReg[i].CDSHandle, CDSHandleToFind) )
-=======
-        if ( CFE_RESOURCEID_TEST_EQUAL(CFE_TBL_TaskData.CritReg[i].CDSHandle, CDSHandleToFind) )
->>>>>>> f7be6e37
+        if ( CFE_RESOURCEID_TEST_EQUAL(CFE_TBL_Global.CritReg[i].CDSHandle, CDSHandleToFind) )
         {
             *CritRegRecPtr = &CFE_TBL_Global.CritReg[i];
             break;
