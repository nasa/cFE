--- conflicted
+++ resolved
@@ -123,35 +123,8 @@
 - See <https://github.com/nasa/cFE/pull/2184>
 
 ## Development Build: v7.0.0-rc4+dev197
-<<<<<<< HEAD
 - Remove Changelog in Doxygen Config
-=======
-- Remove # Changelog
-
-## Development Build: v7.0.0-rc4+dev366
-- 'Fix #2427, Race condition in TestCreateChild'
-- See: <https://github.com/nasa/cFE/pull/2428>
-
-
-## Development Build: v7.0.0-rc4+dev362
-- 'Fix #2421, adjust dependencies on table lib'
-- 'Fix #2423, avoid use of abspath make function'
-- See: <https://github.com/nasa/cFE/pull/2422> <https://github.com/nasa/cFE/pull/2424>
-
-
-## Development Build: v7.0.0-rc4+dev356
-- 'Fix #2415, use correct object extension in table build'
-- See: <https://github.com/nasa/cFE/pull/2416>
-
-
-## Development Build: v7.0.0-rc4+dev342
-- 'Fix #2368, cFE Functional Test 23'
-- 'Fix #1407, Add error report on EVS failure during log header write'
-- 'Fix #1515, Remove unnecessary memset from CFE_TBL_LoadFromFile'
-- See: <https://github.com/nasa/cFE/pull/2369> <https://github.com/nasa/cFE/pull/2272> <https://github.com/nasa/cFE/pull/2276>
- in Doxygen Config
 - See <https://github.com/nasa/cFE/pull/2165>
->>>>>>> fa5031f3
 
 ## Development Build: v7.0.0-rc4+dev193
 - Remove redundant/inconsistent comments (/* end of function */, /* end if */ etc.) and clean up empty lines.
