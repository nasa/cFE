# Changelog

<<<<<<< HEAD
## Development Build: equuleus-rc1+dev141
- use resourceids for internal table validation and dump control blocks
- refactor SB to support additional use cases
- msg api test buffer overrun
- See <2551>, <2381>, and <2537>
=======
## Development Build: equuleus-rc1+dev137
- msg api test buffer overrun
- send CMake message to stdout instead of stderr
- See <https://github.com/nasa/cFE/pull/2537> and <https://github.com/nasa/cFE/pull/2525>
>>>>>>> 0dc799dd

## Development Build: equuleus-rc1+dev131
- add handle list operation routines
- See <https://github.com/nasa/cFE/pull/2548>

## Development Build: equuleus-rc1+dev127
- improve app dev guide
- consistent TIME values for TBL structures
- See <https://github.com/nasa/cFE/pull/2541> and <https://github.com/nasa/cFE/pull/2544>

## Development Build: equuleus-rc1+dev120
- Switch pc rtems toolchains to use osal generic-rtems bsp
- table transaction initial implementation
- See <https://github.com/nasa/cFE/pull/2535> and <https://github.com/nasa/cFE/pull/2539>

## Development Build: equuleus-rc1+dev114
- Split up and simplify control flow in CFE_TBL_Register()
- naming convention for SendHkCmd
- See <https://github.com/nasa/cFE/pull/2387> and <https://github.com/nasa/cFE/pull/2531>

## Development Build: equuleus-rc1+dev107
- propagate stack pointer for child tasks
- add missing memset() for stack variables
- See <https://github.com/nasa/cFE/pull/2517> and <https://github.com/nasa/cFE/pull/2527>

## Development Build: equuleus-rc1+dev100
- Add runtime TopicId conversion routines to SB
- See <https://github.com/nasa/cFE/pull/2520>

## Development Build: equuleus-rc1+dev96
- change CFE_MSG_Message from union to struct
- Remove unreachable/dead branch in CFE_ES_RunPerfLogDump()
- See <https://github.com/nasa/cFE/pull/2515> and <https://github.com/nasa/cFE/pull/2330>

## Development Build: equuleus-rc1+dev90
- EDS XML file updates
- add EDS cmake hooks
- See <https://github.com/nasa/cFE/pull/2510> and <https://github.com/nasa/cFE/pull/2511>

## Development Build: equuleus-rc1+dev84
- CFE updates needed for generated header compatibility (EDS)
- See <https://github.com/nasa/cFE/pull/2505>

## Development Build: equuleus-rc1+dev79
- Relative prefix exclusion for cfe implementation file search
- See <https://github.com/nasa/cFE/pull/2494>

## Development Build: equuleus-rc1+dev71
- updating cFE to use new versioning system
- clean up and move table build scripts
- implement header files for testcase
- separate bad argument test
- See <https://github.com/nasa/cFE/pull/2463>, <https://github.com/nasa/cFE/pull/2486>, <https://github.com/nasa/cFE/pull/2485>, and <https://github.com/nasa/cFE/pull/2489>

## Development Build: v7.0.0-rc4+dev434
- Update docs and UT to use CFE_MSG_PTR
- document ES Perf enums
- document and use topicid numbers for cfe
- See <https://github.com/nasa/cFE/pull/2472>, <https://github.com/nasa/cFE/pull/2411>, and <https://github.com/nasa/cFE/pull/2474>

## Development Build: v7.0.0-rc4+dev424
- Add perfid limit info to ES docstring
- TBL UT update for OSAL/CFE path length mismatch
- add multi threaded SB perf tests
- message integrity API
- change workflow to use output on failure option
- See <https://github.com/nasa/cFE/pull/2409>, <https://github.com/nasa/cFE/pull/2373>, <https://github.com/nasa/cFE/pull/2466>, <https://github.com/nasa/cFE/pull/2468>, and <https://github.com/nasa/cFE/pull/2470>

## Development Build: v7.0.0-rc4+dev411
- rename reference table
- Remove nonexist reference for perf tool
- See <https://github.com/nasa/cFE/pull/2462> and <https://github.com/nasa/cFE/pull/2408>

## Development Build: v7.0.0-rc4+dev405
- add code coverage for null check
- See <https://github.com/nasa/cFE/pull/2377>

## Development Build: v7.0.0-rc4+dev401
- minor reorg of message headers
- See <https://github.com/nasa/cFE/pull/2453>

## Development Build: v7.0.0-rc4+dev395
- Adds an empty string or null pointer check for pipe creation
- crc calculation refactor
- See <https://github.com/nasa/cFE/pull/2440> and <https://github.com/nasa/cFE/pull/2450>

## Development Build: v7.0.0-rc4+dev389
- Adds a cast to the negation of unsigned expression
- See <https://github.com/nasa/cFE/pull/2437>

## Development Build: v7.0.0-rc4+dev384
- Uninitialized PktTime in EVS_SendViaPorts
- Uninitialized ExceptionTaskID in CFE_ES_RunExceptionScan
- implement SB bulk transfer test
- TriggerMode unsigned compare with 0
- Fixes errors in IC Bundle workflow file
- See: <https://github.com/nasa/cFE/pull/2401>, <https://github.com/nasa/cFE/pull/2403>, <https://github.com/nasa/cFE/pull/2380>, <https://github.com/nasa/cFE/pull/2400>, and <https://github.com/nasa/cFE/pull/2420/>

## Development Build: v7.0.0-rc4+dev370
- 'Fix #2430, reinstate example header files.'
- See: <https://github.com/nasa/cFE/pull/2431>


## Development Build: v7.0.0-rc4+dev366
- 'Fix #2427, Race condition in TestCreateChild'
- See: <https://github.com/nasa/cFE/pull/2428>


## Development Build: v7.0.0-rc4+dev362
- 'Fix #2421, adjust dependencies on table lib'
- 'Fix #2423, avoid use of abspath make function'
- See: <https://github.com/nasa/cFE/pull/2422> <https://github.com/nasa/cFE/pull/2424>


## Development Build: v7.0.0-rc4+dev356
- 'Fix #2415, use correct object extension in table build'
- See: <https://github.com/nasa/cFE/pull/2416>


## Development Build: v7.0.0-rc4+dev342
- 'Fix #2368, cFE Functional Test 23'
- 'Fix #1407, Add error report on EVS failure during log header write'
- 'Fix #1515, Remove unnecessary memset from CFE_TBL_LoadFromFile'
- See: <https://github.com/nasa/cFE/pull/2369> <https://github.com/nasa/cFE/pull/2272> <https://github.com/nasa/cFE/pull/2276>


## Development Build: v7.0.0-rc4+dev334
- Format update for additional counters in summary
- make shared tbl configurable
- Update README_Functionaltest.md
- Increase CFE_PLATFORM_EVS_APP_EVENTS_PER_SEC to 15
- Increase slp time in funct test workflow
- CFE_TIME_Print() calls strftime()
- Adds utassert message descriptions to README_Functionaltest.md
- See <https://github.com/nasa/cFE/pull/2350>, <https://github.com/nasa/cFE/pull/2354>, <https://github.com/nasa/cFE/pull/2355>, <https://github.com/nasa/cFE/pull/2366>, <https://github.com/nasa/cFE/pull/2364>, <https://github.com/nasa/cFE/pull/2356>, and <https://github.com/nasa/cFE/pull/2361>

## Development Build: v7.0.0-rc4+dev318
- generalize update header parameter
- add msg verify capability
- See <https://github.com/nasa/cFE/pull/2336> and <https://github.com/nasa/cFE/pull/2338>

## Development Build: v7.0.0-rc4+dev312
- adjust UT pool buffer size for platform config
- Remove unused CFE_PLATFORM_ES_RESET_AREA_SIZE
- See <https://github.com/nasa/cFE/pull/2328> and <https://github.com/nasa/cFE/pull/2331>

## Development Build: v7.0.0-rc4+dev304
- reorganize headers
- Update XML files per interoperability testing
- uniqueness of tbl target names
- See <https://github.com/nasa/cFE/pull/2321>, <https://github.com/nasa/cFE/pull/2314>, and <https://github.com/nasa/cFE/pull/2319>

## Development Build: v7.0.0-rc4+dev287
- document CFS component file naming
- Add EVS port timestamp and simplify port selection
- remove else statement that was unreachable by unit tests
- correct fallback file case
- See <https://github.com/nasa/cFE/pull/2306>, <https://github.com/nasa/cFE/pull/2295>, <https://github.com/nasa/cFE/pull/2303>, and <https://github.com/nasa/cFE/pull/2312>

## Development Build: v7.0.0-rc4+dev276
- improve add_cfe_tables function
- add option to link to generated files
- Create Workflow for IC Bundle Generation
- See <https://github.com/nasa/cFE/pull/2299>, <https://github.com/nasa/cFE/pull/2300>, and <https://github.com/nasa/cFE/pull/2298>

## Development Build: v7.0.0-rc4+dev268
- update naming convention document
- remove return value doxygen markup
- implement common search routine for config files
- See <https://github.com/nasa/cFE/pull/2254>, <https://github.com/nasa/cFE/pull/2288>, and <https://github.com/nasa/cFE/pull/2290>

## Development Build: v7.0.0-rc4+dev260
- add more generic status codes
- separate dispatcher for messages
- See <https://github.com/nasa/cFE/pull/2259> and <https://github.com/nasa/cFE/pull/2263>

## Development Build: v7.0.0-rc4+dev254
- improve 64-bit memory address handling in CMD/TLM
- See <https://github.com/nasa/cFE/pull/2256>

## Development Build: v7.0.0-rc4+dev250
- CFE_TBL_FILEDEF does not need static
- See <https://github.com/nasa/cFE/pull/2244>

## Development Build: v7.0.0-rc4+dev246
- Adds workflow_dispatch to all workflows
- See <https://github.com/nasa/cFE/pull/2236>

## Development Build: v7.0.0-rc4+dev242
- EDS Updates to match the current mainline
- Update UTs to use correct cmd types
- Move CRC types and convert to enum
- See <https://github.com/nasa/cFE/pull/2231>, <https://github.com/nasa/cFE/pull/2229>, and <https://github.com/nasa/cFE/pull/2192>

## Development Build: v7.0.0-rc4+dev233
- Replace CFE_MSG_CommandHeader_t w/ CFE_TBL_NoArgsCmd_t
- See <https://github.com/nasa/cFE/pull/2226>

## Development Build: v7.0.0-rc4+dev229
- add abstract documentation dependency target
- add -fno-common to arch build flags
- update github action versions
- Combine MESSAGE and CMD ENTRY Macros
- See <https://github.com/nasa/cFE/pull/2215>, <https://github.com/nasa/cFE/pull/2219>, <https://github.com/nasa/cFE/pull/2217>, and <https://github.com/nasa/cFE/pull/2222>

## Development Build: v7.0.0-rc4+dev218
- Update CI to use Ubuntu 20.04
- Enforce strict cast alignment on arch
- Support clang for whole archive flags
- Explicit toolchain in sample target.cmake
- See <https://github.com/nasa/cFE/pull/2209>, <https://github.com/nasa/cFE/pull/2206>, <https://github.com/nasa/cFE/pull/2204>, and <https://github.com/nasa/cFE/pull/2203>

## Development Build: v7.0.0-rc4+dev205
- resolve static analysis errors in tbl_UT.c
- See <https://github.com/nasa/cFE/pull/2197>

## Development Build: v7.0.0-rc4+dev201
- use osal_public_api header targets in doc
- See <https://github.com/nasa/cFE/pull/2184>

## Development Build: v7.0.0-rc4+dev197
- Remove Changelog in Doxygen Config
- See <https://github.com/nasa/cFE/pull/2165>

## Development Build: v7.0.0-rc4+dev193
- Remove redundant/inconsistent comments (/* end of function */, /* end if */ etc.) and clean up empty lines.
- Update TO_LAB entry point in cfe_es_startup.scr
- Create CHANGELOG.md
- See <https://github.com/nasa/cFE/pull/2163>, <https://github.com/nasa/cFE/pull/2158>, and <https://github.com/nasa/cFE/pull/2159>

## Development Build: v7.0.0-rc4+dev183
- Fixes issue #2144- Propagate CMAKE_EXPORT_COMPILE_COMMANDS variable
- Remove CodeQL Paths Ignore
- Duplicated Logic in CFE_SB_BroadcastBufferToRoute
- Remove 'return;' from last line of void functions.
- Remove unnecessary parentheses around return values.
- See <https://github.com/nasa/cFE/pull/2145>, <https://github.com/nasa/cFE/pull/2148>, <https://github.com/nasa/cFE/pull/2151>, <https://github.com/nasa/cFE/pull/2156>, and <https://github.com/nasa/cFE/pull/2154>

## Development Build: v7.0.0-rc4+dev171
- Resolve doxygen 1.8.17 latex make errors
- See <https://github.com/nasa/cFE/pull/2143>

## Development Build: v7.0.0-rc4+dev167
- Squash uninit var static analysis warnings
- See <https://github.com/nasa/cFE/pull/2138>

## Development Build: v7.0.0-rc4+dev163
- Increase event burst credit to not squelch at startup in CI
- Grammatical/format updates to EVS flooding requirements
- See <https://github.com/nasa/cFE/pull/2132> and <https://github.com/nasa/cFE/pull/2134>

## Development Build: v7.0.0-rc4+dev157
- use correct loop var in add_cfe_app_dependency
- Automatic suppression of flooding events
- Remove stray TODO in UT
- See <https://github.com/nasa/cFE/pull/2129>, <https://github.com/nasa/cFE/pull/2117>, and <https://github.com/nasa/cFE/pull/2126>

## Development Build: v7.0.0-rc4+dev145
- remove commented out code
- See <https://github.com/nasa/cFE/pull/2122>

## Development Build: v7.0.0-rc4+dev143
- Endian macro mask before shift to avoid shift overflow warning
- Add macro for initializing command header
- Add CFE_ES_StatusToString and CFE_STATUS_C
- See <https://github.com/nasa/cFS/pull/505>

## Development Build: v7.0.0-rc4+dev136
- Resolve UT uninit var static analysis warnings
- Resolve fsw uninit var static analysis warnings
- Resolve UT non-distinct identifier warnings
- Resolve UT buffer underflow warning
- Fix cFE_Users_guide url 404 error'
- See <https://github.com/nasa/cFE/pull/2111> and <https://github.com/nasa/cFS/pull/492>

## Development Build: v7.0.0-rc4+dev127
- Update RTEMS toolchain files
- Add support for fractional seconds in epoch
- Add truncation warning suppression flags
- Deploy docs from local workflow on main branch push
- Remove redundant word in App Developers Guide    
- UT updates for alternate time configuration
- See <https://github.com/nasa/cFE/pull/2098> and <https://github.com/nasa/cFS/pull/471>

## Development Build: v7.0.0-rc4+dev110
- Only increment SB InternalErrorCounter on errors
- Improve ES unit test coverage
- Add config module to coverage enforcemnt    
- Consistent doxygen flow/naming for generation and use reusable documentation generation workflow
- Remove contributor license agreements
- See <https://github.com/nasa/cfe/pull/2091> and <https://github.com/nasa/cFS/461>

## Development Build: v7.0.0-rc4+dev94
- Resolve build failure for time cfg 
- Update Copyright Headers
- Standardize version.h 
- See <https://github.com/nasa/cfe/pull/2074> and <https://github.com/nasa/cFS/445>

## Development Build: v7.0.0-rc4+dev87
- Revert development version identifier to 99 for revision number
- Use osal-common.doxygen to resolve OSAL Doxygen refs
- Refactor doxygen mainpage into frontpage
- See <https://github.com/nasa/cFE/pull/2066> and <https://github.com/nasa/cFS/pull/443>

## Development Build: v7.0.0-rc4+dev80
- Missing SB include for v2 msgid
- Resolve doxygen doc warnings and enforce in CI
- Remove explicit filename doxygen comments
- Add CFE_ES_CreateChildTask default handler
- See <https://github.com/nasa/cFE/pull/2061> and <https://github.com/nasa/cFS/pull/432>

## Development Build: v7.0.0-rc4+dev70
- Improve CFE_SB_IsValidMsgId handler
- Update CodeQL workflow
- Replace CFE_SB_ValueToMsgId(0) with CFE_SB_INVALID_MSG_ID
- See <https://github.com/nasa/cFE/pull/2043> and <https://github.com/nasa/cFS/pull/414>

## Development Build: v7.0.0-rc4+dev60
- Add CFE_ES_AppInfo_t element documentation
- Add FS Functional test
- Fix mismatched foreach in cmake function
- Improved code highlighting in cFE Application Developers Guide
- CFE_FS_ParseInputFileNameEx avoid uninit var
- Fix array length calculation for perf structs
- Limit SBR UT loops
- Initialize BlockData in ES UT
- Fix `osal_id_t` type conversion in `es_UT.c`
- See <https://github.com/nasa/cFE/pull/2019> and <https://github.com/nasa/cFS/pull/410>

## Development Build: v7.0.0-rc4+dev39
- Use cfe time clock state enum t in cmd/tlm and handling
- EVS functional test add for different event types
- Patch for recursive event loop
- CFE_ES_MemAddOff structure to associated CFE_ES_MemAddress_t and CFE_ES_MemOffset_t
- Avoid aliasing warnings
- Message ID type improvements
- CFE_SB_ValueToMsgId/MsgIdToValue wrappers
- Use CFE_TIME_ClockState_Enum_t in cmd/tlm and handling
- Consolidate repeated MSG stub setup in sb_UT
- Return type conversions in CFE_ES_GetTaskName
- Better message type pointer conversion
- Replacing hardcoded message limit in TIME services
- Use macro in CFE_ResourceId_IsDefined
- Checking against IsNewOffset only
- Set new build baseline for cFS-Caelum-rc4: v7.0.0-rc4
- See <https://github.com/nasa/cFE/pull/2001> and <https://github.com/nasa/cFS/pull/390>

## Development Build: v6.8.0-rc1+dev1030
- Grammatical cleanup of requirements
- Fix extended header definitions and update tests
- See <https://github.com/nasa/cFE/pull/1989> and <https://github.com/nasa/cFS/pull/371>

## Development Build: v6.8.0-rc1+dev1024
- CFE_Assert macro names
- Update msgid testcase to match implementation 
- Single time domain in functional time tests
- Add missing inclusions in CFE API headers 
- Use existing /ram for FS header test
- Add static local to function test so data section is nonzero
- Make invalid buffer length consistent in es task test
- Only check base filename in library info functional
- Confirm sb/time reset requirements in coverage test
- Avoid alias warning on some compilers
- Fix broken link in Application Developers Guide
- See <https://github.com/nasa/cFE/pull/1967> and <https://github.com/nasa/cFS/pull/359>

## Development Build: v6.8.0-rc1+dev994
- Update directory diagrams in cFE Application Developers Guide 
- Improve SB coverage
- Improve ES code coverage
- Update cFE Application Developers Guide for message module
- Update documentation for message map hash implementation 
- Update SB/MSG tests to verify "Not Implemented" functions
- See <https://github.com/nasa/cFE/pull/1939> and <https://github.com/nasa/cFS/pull/351>

## Development Build: v6.8.0-rc1+dev980
- Add SB API test cases
- Add ES API test cases
- Add TBL API test cases
- Add FS API test cases
- Add Time Clock Test
- Add EVS coverage test for MessageSendCounter not incrementing when sending a filtered event.
- SB test improvements: 
  - unsubscribe of single pipe ID, confirms other subscriptions not changed
  - Confirms that MsgLimit and PipeDepth are both honored and that delivery to other (open) pipes is not affected when some pipes have reached delivery limits
  - Adds use of CFE_SB_PEND_FOREVER in some cases
  - Adds a sequence number validation to the Zero copy test.
- Verify that CFE_TBL_Modified calculates and sets the table CRC and the Updated flag
- Add call to CFE_ES_ExitChildTask in es_task_test
- Incorrect OSAL Format in Users Guide Reference
- Improve EVS code coverage
- Improve FS coverage
- Improve MSG branch coverage
- Improve resource ID branch coverage 
- Improve SBR branch coverage
- Improve TIME branch coverage
- Improve TBL code coverage
- Support custom PSP directory in build system
- Update time tests to use bitmask check macros
- See <https://github.com/nasa/cFE/pull/1885> and <https://github.com/nasa/cFS/pull/348>

## Development Build: v6.8.0-rc1+dev933
- Add software bus tests 
- Separate variable for OSAL status 
- Increase SB pool max size bucket 
- Add Null check for CFE_ResourceId_FindNext 
- Improve tbl coverage tests 
- Add missing cases for msg id func tests 
- Consolidate msg get/set doxygen group 
- Adding coverage tests to cFE TIME 
- Enable strict resource id w/OMIT_DEPRECATED
- Hotfix for strict resource IDs. 
- HOTFIX IC-20210819, type correction TBL coverage test
- Consolidate msg get/set doxygen group
- Add test for ES BackgroundWakeup
- Success Test for CFE_ES_RestartApp
- Success Test for CFE_ES_GetMemPoolStats
- Subscribe to Message Limit Greater Than CFE_PLATFORM_SB_DEFAULT_MSG_LIMIT
- Group MSG APIs documentation by header type
- Add retroactive CFE status asserts
- Correct syslog message in pool create
- Check error ctr to TransmitMsg test
- End Child Task requirement remove error code
- Add functional tests for resource misc
- Remove unused CFE_TBL_ERR_BAD_APP_ID
- Remove unused CFE_ES_POOL_BOUNDS_ERROR
- Remove unused CFE_TBL_ERR_FILE_NOT_FOUND
- Remove comment referencing CFE_TBL_ERR_FILE_NOT_FOUND
- See <https://github.com/nasa/cFE/pull/1839> and <https://github.com/nasa/cFS/pull/340> 

## Development Build: v6.8.0-rc1+dev873
- Add CFE assert macros to functional test
- Adds invalid id syslog to for CFE_ES_DeleteApp and CFE_ES_ReloadApp and verifies required reporting 
- Stop memory leak & add cds size test. 
- Mark read only inputs as const 
- Check resource ID idx is less than max 
- Update CFE_ES_RunLoop documentation 
- Add Message Api Functional Test
- Partial #1724, update in/out status and nonnull/nonzero tags
- Add External Time Source Functional Tests
- Add Perf API functional tests 
- See <https://github.com/nasa/cFE/pull/1808> and <https://github.com/nasa/cFS/pull/337> 

## Development Build: v6.8.0-rc1+dev844
- Move global count into test global struct
- Add ES application control API functional tests 
- Add null pointer check to CFE_ES_ReloadApp functional test 
- Add Generic Counter API test 
- Update coverage test to use UtAssert macros 
- Add resource ID API functional tests 
- Fix last char truncated in coverage log output 
- Fix typos in some copyright headers 
- Add misc time api functional test 
- Add Functional Test for EVS Reset Filters API
- Replace cFE_FTAssert_VOIDCALL with new UtAssert_VOIDCALL
- Remove multiple instantiations of CFE_FT_Global
- Add functional tests for cFE Table APIs
- See <https://github.com/nasa/cFE/pull/1759> and <https://github.com/nasa/cFS/pull/328>

## Development Build: v6.8.0-rc1+dev810
- Add null pointer check to table GetAddresses and ReleaseAddresses
- Explain FS Header offset & add offset functional tests.
- Handle fail status in GetTypeFromMsgId
- Add Functional Test for EVS Send Event API
- Remove SB get last message sender info requirement
- Update UTs to use UtAssert_MIR
- Add Functional Tests cFE Message ID
- Add Time Conversion Functional Test
- See <https://github.com/nasa/cFE/pull/1759> and <https://github.com/nasa/cFS/pull/328>

## Development Build: v6.8.0-rc1+dev789
- Correct return code check
- Documentation for FS APIs that return OSAL codes
- Adding coverage tests for cfe_es_apps.c
- Add File Utility Functional Tests.
- Add custom epoch support to TIME UT
- Requirements update for Caelum
- Add null check to CFE_ES_TaskID_ToIndex.
- Scrub command documentation
- Add time arithmetic functional tests
- Update docs for CFE_FS_BackgroundFileDumpRequest
- Correct return code mismatches
- See <https://github.com/nasa/cFE/pull/1701> and <https://github.com/nasa/cFS/pull/313>

## Development Build: v6.8.0-rc1+dev762
- Change CI to use Test Log.
- remove default .dat extension
- Update API doxygen list
- update documentation for CFE_ES_GetPoolBufInfo
- CFE_SB_MsgHdrSize returns size_t
- improve SB coverage test
- correct function name in UT_BSP_Unlock
- See <https://github.com/nasa/cfe/pull/1665> and <https://github.com/nasa/cfs/pull/311>

## Development Build: v6.8.0-rc1+dev746
- Size unit test table load buffer based on config
- Add SB Pipe Management Functional Tests
- See <https://github.com/nasa/cFE/pull/1661> and <https://github.com/nasa/cFS/pull/297>

## Development Build: v6.8.0-rc1+dev739
- Change index type to resolve infinite loop warning
- Adding coverage for cfe_es_task.c
- Expand FS Header Functional tests.
- See <https://github.com/nasa/cfe/pull/1654> and <https://github.com/nasa/cfs/pull/287>

## Development Build: v6.8.0-rc1+dev726
- correct path to users guide warning log
- add additional test cases for Child Tasks
- Add cfe functional tests to CI
- rename/clean CFE coverage assert macros
- Added UT tests for cFE ES Api
- Expand CDS Functional Tests.
- Event ID updates
- add test log file
- scrub all UT_Report calls
- See <https://github.com/nasa/cFE/pull/1632> and <https://github.com/nasa/cfs/pull/270>

## Development Build: v6.8.0-rc1+dev693
- Add CI workflow to run cFE coverage tests
- Updated FS Read/WriteHeader API return documentation
- Document CFE_ES_RunLoop increment task counter behavior
- standardize on "docs" subdirectory
- Update version description per current design
- Document CFE_TBL_Unregister use-case
- provide CFE assert lock/unlock
- Simplify CFE_FS_SetTimestamp and fix syslog typo
- Removed redundant check/set of CFE_CPU_ID_VALUE
- add time get reference error bit
- Add workflow to build cFE documentation
- Requirements updates
- ES/ResourceID documentation cleanup
- allow multiple sources in add_cfe_coverage_test
- add ES Misc Functional test
- add Mempool functional tests
- Clean/simplify version header and reporting
- doxygen cleanup
- Prepend system log messages with function name
- See <https://github.com/nasa/cFE/pull/1619> and <https://github.com/nasa/cFS/pull/265>

## Development Build: v6.8.0-rc1+dev642
- Update ES verify errors to match
- Ensures error messages in `cfe_es_verify.h` match test logic.
- Resolve mismatched `endforeach` of `CMakeList.txt`
- Improve event filter documentation
- Adds documentation for the behavior of CFE_EVS_ResetFilter and explains how Event Filter Mask Values work.
- EVS/FS documentation cleanup
- Remove shell file subtype and clarify scope
- Removes CFE_FS_SubType_ES_SHELL and clarifies the scope of CFE_FS_SubType_Enum_t so that it only includes the cFE-defined file types
- Simplify CFE_ES_QueryAllCmd file open logic
- Removes the obsolete OS_OpenCreate and file-remove-on-success logic from `CFE_ES_QueryAllCmd`
- Remove deprecated elements
- Replace Header Content Type magic number
- Remove unused EVS LogMode defines
- Clean up SB, MSG, and SBR documentation and remove unused `CFE_SB_NO_SUBSCRIBERS`
- Add `CFE_SB_DestinationD` tag and use for pointers
- Use `CFE_MSG_SequenceCount_t` for seqcnt type
- Document `CFE_ES_PoolCreateEx` NumBlockSizes error handling
- Documentation cleanup in TBL/TIME
- Document `TblName` as app specific
- Use OSAL script to generate API guide
- Include verify headers to validate config
- Add doxygen aliases for OSAL parameter/retvals
- See <https://github.com/nasa/cFE/pull/1584> and <https://github.com/nasa/cFS/pull/263/>

## Development Build: v6.8.0-rc1+dev593
- Uses `int` with %d conversions inUtAssert_True and UtPrintf for platform portability.
- Specifying the special string NULL as the entry point in a startup script results in no entry point being called for the library. Equivalent to leaving the field empty.
- [build system] Adds a hook for an `install_custom.cmake` script that can be added to a CPU-specific subdirectory under the "defs" directory. This hook can perform extra installation steps for custom implementations. Tweaks the `add_cfe_tables` function so it can be called from the `install_custom.cmake` script to generate additional table binaries for that CPU.
- [build system] `add_cfe_tables` now uses the "APP_NAME" parameter to associate the table files with the app library, so the same set of include files can be used. Still allows any unique string to be used as "APP_NAME" for backward compatibility. The script will now generate a "Note" message to the user if it does not match an application name.
- If the multiple table feature is used, it actually needs to match the application name, or else the include paths may be incomplete.
- Removes discrepancies (return type, parameter names, etc) between function prototypes and implementation. Also fixes some but not all use of CFE_Status_t in the implementations. Updates ut-stubs accordingly.
- See <>https://github.com/nasa/cFE/pull/1568> and <https://github.com/nasa/cFS/pull/260>

## Development Build: v6.8.0-rc1+dev580
- Adds `CFE_MSG_GetNextSequenceCount` so the auto-increment of the local sequence counter works when sending tlm (and increment is enabled). Updates unit tests and adds the old-style stub. The unit tests check for the correct rollover behavior.Sequence count will roll over based on the mask. Before the fix the sequence counter would "stick" in telemetry until the passed in value rolled over.
- [docs] Correctly format code block section terminator so Markdown renders correctly
- [docs] Fix typos in developer guide
- See <https://github.com/nasa/cFE/pull/1508> and <https://github.com/nasa/cFS/pull/259>

## Development Build: v6.8.0-rc1+dev575
- Removes broken travis-ci script
- Updates CFE core stub libraries to use stubs generated from new UT Assert script. Converts existing stub logic to
a default handler routine.
- Moves all of the internal API prototypes from "core_api" to the "core_private" interface lib.
- Moves `CFE_FS_RunBackgroundFileDump` to internal API
- Renames hook files to handler
- [docs] Adds documentation and comments about how the configuration facility works and where to find information on the complete set of options available
- Updates the configuration files in "sample_defs" to reflect only those parameters that are set to a non-default value along with information about why the configurable item is changed.
- Removes --quiet option so files checked go to stdout
- See <https://github.com/nasa/cFE/pull/1492> and <https://github.com/nasa/cFS/pull/256>

## Development Build: v6.8.0-rc1+dev559
- Adds tests for nominal use cases of the ES Critical Data Store API.
- Adds functional tests for nominal uses of FS Header API.
- Adds functional tests for Time Current API.
- [docs] Makes comment blocks in source and header files more consistent for all internal, CFE core APIs. Moves information about the function behavior to its prototype in the header in doxygen format. Comment blocks on the function implementation refer back to the prototype, it does not duplicate the info. Local helper functions that are not separately prototyped, are exceptions to this pattern. Adds intended scope to all functions: global, application-internal, or file/local.
- See <https://github.com/nasa/cFE/pull/1481> and <https://github.com/nasa/cFS/pull/252>

## Development Build: v6.8.0-rc1+dev540
- Changes the type of pointer for `MemPtr` in `CFE_ES_PoolCreateNoSem` API from uint8* to void* to be more consistent and easier to use. Should be backward compatible.
Updates the doxygen documentation for this parameter, as it was incorrectly specifying a 32-bit alignment requirement.
- Adds new functional tests for ES Child Task API. Does not check edge cases. Fixed spelling mistake in `UtAssert_ResourceID_Undifeined` name
- Removes BUILDDIR reference and an old comment. No behavior changes
- Moves and renames `cfe_resourceid_basevalue.h` to `cfe_resourceid_basevalue.h`. Since it is assumed/required that resource IDs follow the "osal compatible" pattern. Perhaps in a future version this could change, but
- Ensures that the `CFE_SUCCESS` constant is of the `CFE_Status_t` type. Since an explicit cast is required on all error codes that are expected to be negative values.
- Removes unused error codes: `CFE_ES_ERR_SHELL_CMD` and `CFE_SB_NO_MSG_RECV`. No impact to behavior.
- When a startup file has a line with too many tokens the build script will generate a concise warning including an indicator of which line is causing the problem.
- Confirm that the call to `CFE_ES_CDS_CachePreload` returns `CFE_SUCCESS` before continuing. No behavior changes. Now shows up as untested lines in the coverage report since error condition cannot be exercised through coverage.
- [docs] Clarify that `CFE_ES_DeleteCDS` does not wipe or erase the block, it only returns resources to the pool for re-use.
- [docs] Adds comments in `CFE_ES_RunExceptionScan` describing the logic when an exception cannot be traced back to a specific app, in that it should fall back to the PSP reset.
- `CFE_ES_GenPoolInitialize` now returns ` CFE_ES_BAD_ARGUMENT` error if the `AlignSize` passed-in value is not actually a power of two instead of "fixing" the alignment mask,
- Replace internal `CFE_ES_SYSLOG_APPEND` macro with the `CFE_ES_WriteToSysLog()` API since coding standards discourage use of multi-line macros.
- [docs] Improve Resource IDs documentation. Specifically on use of the various helper functions and common patterns Documents that the "IsMatch()" functions accept NULL pointers so they can be used with initial validation (gatekeeper). All other helper functions assume a non-NULL pointer.
- Compiler will catch if the `CFE_RESOURCEID_MAX` value changes in such a way that makes it not usable as a bit mask as intended. Add a compile time assert to ensure that `CFE_RESOURCEID_MAX` value is one less than a power of two  (i.e. an LSB-justified bit mask). Notes in the comments that it serves as both a numeric limit and a mask.
- See <https://github.com/nasa/cFE/pull/1431> and <https://github.com/nasa/cFS/pull/250>

## Development Build: v6.8.0-rc1+dev509
- Separates the list of CFE core interface modules (e.g. core_api) from the list of CFE core implementation modules (e.g. msg). This allows the content of core_api to be expanded to locally include any additional modules the user has added to cFE core via the `MISSION_CORE_MODULES` list.
- Adds documentation for `CFE_ES_RegisterCDS()` regarding clearing.
- Removes the separate CFE "testrunner" module and moves the logic associated with running a test into cfe_assert library. Converts the "testcase" module from a library into an app, by calling into the runner logic that is now inside cfe_assert. Each functional test is a separate app, not a library, so it can be started and stopped via ES command like any other app.
- Removes check on `ENABLE_UNIT_TESTS=true` when building "cfe_assert", it should be built all the time.
- See <https://github.com/nasa/cfe/pull/1406> and <https://github.com/nasa/cfs/pull/248>

## Development Build: v6.8.0-rc1+dev498
- Reports test failures as CFE events. Test status messages are now sent as Events rather than Syslog. This allows for more processing capability, and allows failures to be received externally (e.g. ground system).
- See <https://github.com/nasa/cFE/pull/1295> and <https://github.com/nasa/cFS/pull/242>

## Development Build: v6.8.0-rc1+dev494
- Adds new tests for the ES Info APIs
- See <https://github.com/nasa/cFE/pull/1284> and <https://github.com/nasa/cFS/pull/238>

## Development Build: v6.8.0-rc1+dev490
- Removes `PspConfig` member from the `GLOBAL_CONFIGDATA` object. Updates the only remaining reference to this object inside the CFE_PSP_VERSION and uses the new Version API instead. Updates the OSAL version print to use the version API call and CFE uses the macro directly.
- Replaces duplicate mention of the removed `CFE_SB_ZeroCopyGetPtr` with the correct removal target of `CFE_SB_ZeroCopyReleasePtr`
- See <https://github.com/nasa/cFE/pull/1279> and <https://github.com/nasa/cFS/pull/233>

## Development Build: v6.8.0-rc1+dev484
- Removes cases in `cfe_es_apps.c` and `cfe_tbl_internal.c` that could never hit the alternate condition since the condition was already checked
- Removes all APIs deprecated in #777 and #998
- Resolves CodeQL warnings on uninitialized variables.
- Refactors a small portion of `CFE_TIME_UnregisterSynchCallback` and initializes variables to resolve "uninitialized variable" false alarms.
- Fixes a typo in initialization in `CFE_TBL_Validate( CFE_TBL_Handle_t TblHandle )`
- Initializes `TotalMsgSize` as 0 to avoid static analysis warning of "use before initialized"
- Increments the `CreatePipeErrorCounter` for all create pipe errors to eliminate a trivial static analysis warning
- Removes redundant or unreachable assignments and checks
- Updates header guards to standard format. Converts some file-scope block comments to a doxygen format to include a summary of the file.
- Enables the internal helper functions that determine table slot availability to handle NULL pointers.
- Resolves static analysis warnings by removing redundant check for `CFE_SUCCESS` in `CFE_EVS_EarlyInit`
- Moves the invocation of `CFE_PSP_AttachExceptions()` from the registration function to the pre-entry function and removes all references to task registration in code, docs, and tests. **This API change affects cFS apps.**
- Renames `CFE_TestRunner_AppMain` as `CFE_TR_AppMain` so it is less than 20 characters long. Updates App file names in documentation for `cfe_es_startup.scr`.
- Replace the call to `CFE_SB_MessageStringGet()` with the new filename-aware function `CFE_FS_ParseInputFileName()` for commands that contain file names like `CFE_ES_StopPerfDataCmd`. The default pathname/extension logic is now applied here too and only a "basename" is strictly necessary, although if a full/absolute path is given, it will be used as is.
- Removes the now-unnecessary `CFE_SB_ZeroCopyHandle_t` type and all APIs that refer or require it .Replaces `CFE_SB_ZeroCopyGetPtr()` and `CFE_SB_ZeroCopyReleasePtr()` with two new simplified functions `CFE_SB_AllocateMessageBuffer()` and `CFE_SB_ReleaseMessageBuffer()` , respectively.  These new functions do not use a separate handle. Updates the `CFE_SB_TransmitBuffer()` API to also remove the handle. **This breaks public APIs**.
- Internal cleanup localized to ES implementation. Consolidate all ES global variables under the `CFE_ES_Global` struct. Removes the separate `CFE_ES_TaskData` and some random pointers that were stored at global scope. Adjusts all references to the deprecated items accordingly (search and replace).
- Adds PSP version info to ES Housekeeping TLM messages. Changes both PSP and OSAL version info assignments on HK TLM to use the new version info API.
- Fixes check for "NumBuckets" member to use `<=` instead of `<`. `CFE_ES_GenPoolValidateState()` now returns `true` if using the max number of buckets (17 by default) and the pool structure using max value will correctly validate
- Replaces remaining `CFE_ES_ERR_BUFFER` with `CFE_ES_BAD_ARGUMENT` for when functions receive an invalid null-pointer argument. Adds null pointer checks in `cfe_es_api.c`.
- Adds branch coverage to html report when running `make lcov`
- See <https://github.com/nasa/cFE/pull/1258>

## Development Build: v6.8.0-rc1+dev436
- Adds a local definition of SOFTWARE_BIG/LITTLE_BIT_ORDER directly inside cfe_endian.h to provide a compatible symbol for apps that still require this. This allows CFE to build and run successfully when OSAL stops providing this in `common_types.h`.
- Removes incorrect statements from Application Developers Guide
- Fixes truncation handling on vsnprintf error by adding a cast to avoid implicit conversion
- Clarify the documentation on SB MsgId regarding requirements for command and telemetry messages
- Avoids undefined behavior and resolves static analysis warnings by casting isspace input to unsigned char.
- Updates message module and msgid v1, CFE_MSG_SetMsgId, to use mask instead of cast to alter value. Resolves static analysis warning.
- Updates CFE_ES_FileWriteByteCntErr to report status, not a size_t actual since OS_write returns int32. Use int16 for local type from CFE_TBL_FindTableInRegistry since it's an index, not a status.
- Replaces <> with " in local #includes
- Adds CONTRIBUING.md that links to the main cFS contributing guide.
- See <https://github.com/nasa/cFE/pull/1243>

## Development Build: v6.8.0-rc1+dev412
- Apply standard code style and format
- Add new continuous integration workflow to enforce this format
- See <https://github.com/nasa/cFE/pull/1219>

## Development Build: v6.8.0-rc1+dev402
- HOTFIX 20210312, updates to work with older CMake
- reorganize directory structure
- HOTFIX IC 2021-03-05: Correct static app build issue
- See <https://github.com/nasa/cFE/pull/1222>

## Development Build: v6.8.0-rc1+dev392
- update pipe name documentation.
- remove configs about shells
- Update CRC documentation
- add stack size and priority to task info …
- refactor target config objects …
- Add wrapper targets to simplify app builds …
- Add Testing Tools to the Security Policy
- See <https://github.com/nasa/cFE/pull/1213>

## Development Build: v6.8.0-rc1+dev382
- Refactors the SB buffer descriptor object `CFE_SB_BufferD_t` and simplify the zero-copy buffer paradigm. Combines the zero-copy and the normal CFE buffer descriptor into a single unified `CFE_SB_BufferD_t` object. Results in a simpler zero-copy design that is similar to the standard, non-zero-copy message path. All message descriptor objects are now tracked in a list by SB. All changes are internal to SB. This does not affect API or behavior of any existing APIs (but see note). Corrects a minor issue where the `MsgSendErrorCounter` would get incremented if there were no subscribers, but only in the zero copy API.  
- Replaces `int_32` with `CFE_Status_t` for all error message codes  
- Removes references to `cfeesugshellsrv` from user guide
- Adds null pointer checks and size checks to validate method parameters. Returning the input instead of an error code
- Removes use of `LogEnabled` element in HK telemetry for EVS logic since log is always enabled now. On failures, reset area or semaphore will panic.
-  Fixes various build warnings when `BUILDTYPE=release`.
- See <https://github.com/nasa/cFE/pull/1196>

## Development Build: v6.8.0-rc1+dev365
- Implements a generic FS facility to perform file writes as a background job. Applications wanting to use this need to instantiate a state object (metadata) in global memory and two callback APIs, one to get a data record, another to send events. The following file requests are changed to use this facility:
  - ES ER Log dump
  - SB Pipe Info
  - SB Message Map
  - SB Route Info
  - TBL Registry Dump
- Changes the internal SB member names for consistency and thus fixes propagation of `Depth` and `CurrentDepth` into files:
  - `MaxQueueDepth` for maximum depth at queue creation time (previously was QueueDepth or Depth depending on context)
  - `CurrentQueueDepth` for the running count (previously was InUse or CurrentDepth depending on context)
  - `PeakQueueDepth` for the highest "watermark" (previously was PeakInUse or PeakDepth depending on context)
- Encapsulates all parameters for apps and tasks into a structure object. Cleans up internal APIs to pass this new object rather than individual parameters. Adds details to the relevant record (i.e. a task record has all relevant task details) which eliminates the need to traverse the app record to find some data.
- Enables items in `FILELIST` to be in a target name directory as well as symlinks. `arch_build.cmake` now checks a name-based subdirectory under `${MISSION_DEFS}` for files listed in the `FILELIST` for that target. If file is a symlink, the link should be followed so the correct content is installed, not a symlink.
- Adds documentation on  inclusion presence of null terminators for length parameters.
- Shortened `CFE_PLATFORM_ES_DEFAULT_TASK_LOG_FILE` name so it is within the `OSAL_MAX_FILE_NAME` size limit. Will now output task info to default filename if no filename is provided in command.
- Replaces `UT_Stub_SetForceFail` with `UT_Stub_SetDefaultReturnValue`. No behavior change.
- See <https://github.com/nasa/cFE/pull/1171>

## Development Build: v6.8.0-rc1+dev348
- Corrects reference to PSP header file location. Build now successfully completes the build succeeds again when using `add_psp_module()` in custom CMakeLists file.
- Replace "send" with "write" in names for commands that write files. For example, `CFE_SB_**SEND**_ROUTING_INFO_CC` is now `CFE_SB_**WRITE**_ROUTING_INFO_CC`. Updates function names, command code names and comments.
- Removes incorrectly implemented deferred return code of `-1` for `CFE_SB_ReceiveBuffer` from software bus setup in `UT_InitData`.
- Implements more informative **assert messages** by making `SETUP, TEARDOWN, ASSERT` print `0x%lx` while `ASSERT_EQ` now prints both `%lf` and `0x%lx` format for the inputs
- Updates continuous-integration badges in `ReadMe.md`. The badges now reflect the success status of different runs.
- Remove `Test_SB_Cmds_SubRptUnexpCmdCode` which was a duplicate of `Test_SB_Cmds_CmdUnexpCmdCode` and did not implement any new tests.
- Initializes status in `CFE_ES_WaitForSystemState` and adds missing success test case so the function doesn't return an uninitialized `Status`.
- Removes the `HkPacket` and `TblRegPacket` message initializations from `CFE_TBL_EarlyInit` since they are initialized in `CFE_TBL_InitData`. Moves the `NotifyMsg` message initialization to `CFE_TBL_InitData` and sets the message ID each time it's sent from `CFE_TBL_SendNotificationMsg`. Possibly results in small performance improvement since the message isn't initialized every call.
- Removes unimplemented `CFE_ES_AppGetList` and `CFE_ES_AppDumpAllInfo` prototypes.
- Adds a 15-minute timeout to continuous integration workflows to prevent excess resource utilization.
- Makes debug subscription events only print the Pipe ID, not a name, in the debug events.
- Updates the documentation and verification for `CFE_PLATFORM_SB_HIGHEST_VALID_MSGID` to allows the full range of values.
- Clarifies the difference between "restart" and "reload" in API/cmd and user's guide documentation for `CFE_ES_RESTART_APP_CC`.
- Switches throttle indexes to use `CFE_SB_RouteId_Atom_t` and combines helper function given that msgid was removed due to being a resource hog. Resolves static analysis warning.
- `CFE_ES_RestartApp` now checks for file existence as part of command processing and does not remove the app if the file doesn't exist (just avoids one error case). it also rejects the command and increments command error counter if file is missing.
- Removes `CFE_PLATFORM_SB_MAX_PIPE_DEPTH` in favor of `OS_QUEUE_MAX_DEPTH`. This depth parameter in command is now checked prior to attempting OSAL call.
- Filters pointer now `const` in API and reports truncation when registering filters with `CFE_EVS_Register`.
- Removes the ability to disable the log by not defining `CFE_PLATFORM_EVS_LOG_ON` so users are no longer able to disable log completely. For minimum memory use define `CFE_PLATFORM_EVS_LOG_MAX = 1`. Note: This could remove control based on LogEnabled, panic on reset area fail and limp along if "sem create" fails.
- Removes the remnants of the table service exclusion logic and documentation: `EXCLUDE_CFE_TBL` no longer available, even if defined, table services will still start.
- Set ES and EVS pipe message limit to defaults as opposed to the custom, unjustified, `CFE_SB_SubscribeEx`. This change might queue additional HK messages, but SCH loads after ES anyways.
- Replaces `CFE_SB_Default_Qos` with `CFE_SB_DEFAULT_QOS` macro that avoids global variable exposure. Removes SB-internal defines that are not implemented nor used.
- Explicitly `memset` the task data to zero at the start of EarlyInit. Standardize the global typedef/variable names.
- Moves all functions, macros, types, and other definitions related to resource IDs and generic resource management into a separate module, like `CFE MSG`, `SBR`, etc. This allows a mission to elect "strict" implementations of these objects, where every ID type is unique, and assigning between them or `uint32` results in a compiler error. **API now has separate types for each resource type (Apps, Tasks, Libs, Counters, etc).** The user can elect at the mission level whether this is a simple typedef (all uint32, all interchangeable) or a wrapper type (separate/strict type, cannot be interchanged). The former is backward compatible but the latter is not - must use proper types.
- Adds Code QL analysis to continuous integration workflow.
- See <https://github.com/nasa/cFE/pull/1150>

## Development Build: v6.8.0-rc1+dev290
- Documentation: Add Security.md with instructions to report vulnerability
- Documentation: Update cpuname/MISSION_CPUNAMES documentation
- Fixes `UT_CheckEventHistoryFromFunc()` helper routine to read the correct number of IDs so it checks the correct number of events. Also correct bad event checks in TBL UT.
- Adds `OS_printf` to `CFE_ES_SYSLOG_APPEND` so it matches `CFE_ES_WriteToSysLog`
- Removes unused `SenderReporting` and `CFE_PLATFORM_SB_DEFAULT_REPORT_SENDER`
- Tests pass when debug events are enabled via `CFE_PLATFORM_EVS_DEFAULT_TYPE_FLAG` in platform config.
- Removes references to `UT_CheckForOpenSockets` which is no longer applicable since the UT framework resets the state for each unit test.
- Rename `UT_ClearForceFail` as `UT_ClearDefaultValue` given change in https://github.com/nasa/osal/issues/724
- Adds checks that ensure `CFE_SB_GetUserData` works with all payload data types.
- Adds header padding to 64-bit so that `CFE_SB_GetUserData` will work for message structures with elements up to 64 bit
- For primary-only header config: telemetry header required to 64 bit boundary (affects all receivers)
- For primary and extended header config: command header required padding to 64 bit boundary (affects all senders)
- Refactor `CFE_TIME_RegisterSynchCallback` to only have one return point and eliminates "possible uninitialized variable" static analysis warning
- None of these changes are expected to be problematic.
- Addresses message delivery issues due to inconsistent locking by reworking cFE-SB API implementation. Ensures all events are generated and counters are incremented consistently by avoiding early returns in functions and using the `PendingEventID` register to record what event ID should be sent per the current operation.
- Employs the `CFE_ES_ResourceID_t` type and related patterns for managing the SB Pipe IDs.
- Will break code which directly accessed these items without going through the lookup function.
- **`CFE_SB_PipeId_t` type is no longer usable as a direct array index**, increased in size from 8 to 32 bits, and is now consistent with all other ID types in both behavior and size.
- **The "pipe stats" structure in the Pipe TLM is also changed**. This structure contained a `CFE_SB_PipeId_t` value, hence why it had to be updated because the type is now bigger. The spare bytes are also moved to the end of the struct.
- Removes `OS_printf` checks of stub calls in unit tests and checks for specific format string in history instead to confirm the right path was taken.
- Removes `CFE_MISSION_REV` from platform config.
- Removes the rest of the references and uses of `CFE_PLATFORM_ES_PERF_MAX_IDS` in favor of `CFE_MISSION_ES_PERF_MAX_IDS`
- Remove uses of strncpy and other minor hardcoded references
- Cleanup unit tests to reflect size changes in `CFE_MISSION_MAX_API_LEN` and `CFE_MISSION_MAX_PATH_LEN`.
- Moved ES pipe name and lengths to defines
- Removed PipeName and PipeDepth variables from app global
- Removed unnecessary (char *) casts
- Simplified `&stingname[0]` to `stringname` where observed
- Enables projects that have OSs with different limits to maintain a standard cmd/tlm and have unit tests pass.
- Make `CFE_ES_WriteToSysLog` stub unit test more informative by adding `UtDebug` output
- See <https://github.com/nasa/cFE/pull/1109>

## Development Build: v6.8.0-rc1+dev248
- Replace `OS_FileSysStatVolume()` with`OS_fsBlocksFree()` which will be deprecated. This call reports the number of total blocks, not just the free blocks, making the check more accurate and removing the need for a workaround for desktop machines.
- Instead of accessing `OS_time_t` values directly, use the OSAL-provided conversion and access methods. This provides independence and abstraction from the specific `OS_time_t` definition and allows OSAL to transition to a 64 bit value.
- Removes the spurious `CFE_SB_TimeOut_t` typedef from `cfe_sb.h`. May affect any apps that inappropriately rely on the private typedef.
- Removes unused `network_includes.h`. Not used by the framework anywhere,  apps should use OSAL Socket APIs instead.   
- Fixes deprecation directive typos
- See <https://github.com/nasa/cFE/pull/1088>

## Development Build: v6.8.0-rc1+dev236
- Resolved doxygen warnings for osalguide and updated header file references
- Corrects the documentation for the CFE_SB_GetPipeName() unit test stub function.
- Adds a new github actions workflow file to run cppcheck
- See <https://github.com/nasa/cFE/pull/1066>

## Development Build: v6.8.0-rc1+dev228
- Remove use of `osapi-os-loader.h` from ES UT.
- Use volatile `sig_atomic_t` for system state to avoid race issue if uint32 isn't atomic on a system
- Set the flags parameter on the OS_ModuleLoad() properly to allow an app to be properly unloaded, which in turn allows the reload command to work as expected. Fixes problem where unload command resulted in continuous restarting of the same app code.
- Replaced `Test_MSG_PrintMsg` with `UT_DisplayPkt`. Also removed unused `Test_MSG_Sum`.
- See <https://github.com/nasa/cFE/pull/1047>

## Development Build: v6.8.0-rc1+dev218
- Adds `CFE_SB_TransmitMsg`, `CFE_SB_TransmitBuffer`, `CFE_SB_ReceiveBuffer`
  - Main change is to utilize `CFE_SB_Buffer_t` and `CFE_MSG_Message_t` in a consistent manner to facilitate alignment
  - Deprecates multiple `CFE_SB_*` items
  - Redefines `CFE_MSG_Size_t` as `size_t` to minimize duplicated work and facilitate transition to `size_t`
- Use a generic void* as the interface type for the pool buffer pointers. This reduces the need for local type casting in the apps and makes it generally easier to use.
- Remove  reference to CEXP in RTEMS 4.11 i686 toolchain. Add an RTEMS 5.1 i686 toolchain file.
- See <https://github.com/nasa/cFE/pull/1045>

## Development Build: v6.8.0-rc1+dev204
- Backward compatible API change. Replace many uses of generic uint16 and uint32 with a more purpose-specific type. Replace all sizes with size_t across the API.
- Rename `UT_SetForceFail` to `UT_SetDefaultReturnValue` since some functions that retain more than 1 value are not necessarily failing
- Deprecates many SB Elements and replaces them with the new MSG module. See https://github.com/nasa/cFE/issues/777 for list.
-  App and Lib info telemetry structures no longer contain the `ModuleId` value from OSAL.
- Add an extra write of a null char after `strncpy` which squelches a warning and appease compiler warning logic.
- Uses `CFE_PLATFORM_ES_DEFAULT_STACK_SIZE` as a default instead of a minimum. Affects the Start App command; if stack size is specified as zero, then the default stack size value from platform config is used. Otherwise the value in the command will be passed through and used as-is.
- Changes the type of the AppID parameter on "Cleanup" routines from `uint32` to `CFE_ES_ResourceID_t`.
- See <https://github.com/nasa/cFE/pull/1027>

## Development Build: v6.8.0-rc1+dev179
- Adds macros for more compact calls to `CFE_EVS_SendEvent`, making the type be part of the function name.
- The sample configs leap seconds default value is now up to date. (As of Oct 2020)
- Removed the clear=false logic (and clear parameter) `CFE_MSG_Init()` now always zeroes entire message and sets defaults.
- Adds flags parameter to calls to `OS_ModuleLoad()`. Initially just pass 0 (GLOBAL) to maintain old behavior.
- Updates `CFE_ES_RegisterCDSEx` stub to match current signature
- Includes `cfe_private.h` for stubs that implement related elements.
- See <https://github.com/nasa/cFE/pull/1008>

## Development Build: v6.8.0-rc1+dev164
- Keeps task names under 16 chars to make more debugger friendly, regardless
of the OSAL limit. Task name shows up as `ES_BG_TASK`
- Move ES typedefs shared across API and telemetry messages into the `cfe_es_extern_typedefs.h`.
- Move all ES typedefs that define the telemetry interface and structures that define the output of commands that write data files into this group (query all apps, query all tasks, query all CDS).
- Remove some localized definitions and replace with MISSION scope definitions where appropriate/necessary.
- Adjust `strncpy()` call to avoid compiler warning
- Cast fixed width types to the type used in the `printf` call. Removes `printf` type warnings on the 32-bit RTEMS build.
- See <https://github.com/nasa/cFE/pull/991>

## Development Build: v6.8.0-rc1+dev150
- Provide new Library API similar to App API
- Allows the existing CFE_ES_AppInfo_t structure to be extended to libraries as well as applications by introducing a new value (3) for the Type field.
- Allows Libraries to be queried via API calls similar to App API.
- Extends the Query All/Query One commands to operate on Libraries or Applications.
- Breaks up the monolithic AppCreate and LoadLibrary functions and have these call subroutines that operate on the common components.
- Fix race conditions in app request processing state machine.
- Adds SBR module which includes message map and routing table. The access APIs are on the SB side which still owns the destination logic
- Removes passing of route index or pointers being. Everything is now based on route and message id
- Oversized the hash message map (4x) to minimize collisions
- Hash designed for 32 bit, a change in CFE_SB_MsgId_Atom_t size may require implementation updates
- Adds debug event for collisions during add
- Dropped routing push/pop, dropped "key" in direct implementation
- Deletes unused code CFE_SB_FindGlobalMsgIdCnt
- Fixes variable declaration violations of coding standard
- Individual events for deleting destinations when deleting a pipe removed to avoid a race condition around a 10-20% performance hit to hash via rough comparison on a linux box, no memory impact
- See <https://github.com/nasa/cFE/pull/975>

## Development Build: v6.8.0-rc1+dev139
- For all resource types which have names, IDs are not re-issued after deletion, helping ensure safety as previously deleted IDs will not validate. Provides a consistent Name-ID translation API for all resource types. Enforces consistent argument/name validation on all resource types, and also enforces name uniqueness where relevant.
- Enhancement to use the full 16 bits of resource ID space, which avoids repeating ID values that have already been used. This significantly decreases the likelihood that a previously deleted ID will alias a newly allocated/valid ID.
- See <https://github.com/nasa/cFE/pull/959>

## Development Build: v6.8.0-rc1+dev129
- Rather than having a second pool implementation only for CDS, use the generic pool implementation. This also uses the abstract resource identifiers to identify CDS blocks, rather than a direct reference.
- Add the system-specific module suffix (.o, .so, .obj, etc) and the default CFE core executable name to the configdata structure.
- See <https://github.com/nasa/cFE/pull/944>

## Development Build: v6.8.0-rc1+dev122
- Adds the field `UnregAppID` to track whether an "unregistered" event was generated, un-overloading the EventCount field to serve its primary purpose of counting actual events generated from a valid/registered AppID.
- Move the AppID lookup execution to be early in the `CFE_SB_SendMsgFull` implementation. This avoids double locking between SB+ES and avoids a block-scope local variable.
- Instead of identifying a memory pool by its memory address, use a resource ID. IDs are a constant size, regardless of whether the host machine is 32 or 64 bits.
  - IDs can be put into commands/telemetry and maintain a more consistent format with consistent alignment requirements.
  - IDs can be independently verified without dereferencing memory. Previously the only way to validate a memory pool was to read the address pointed to, which results in a segfault if the address was bad.
- Change from `OS_MAX*` defines to appropriately-scoped CFE defines for array sizing
- This creates the new `CFE_Status_t` typedef for function's return status codes. Also adds a note to `CFE_TBL_GetStatus` since its behavior will likely change in the future in the hopes of not having a non-zero "info" status.
- See <https://github.com/nasa/cFE/pull/936>

## Development Build: v6.8.0-rc1+dev109
- Add a new typedef `CFE_ES_ResourceID_t` that can replace `uint32` for all ID storage and manipulation. Initially this is just an alias to `uint32` for backward compatibility.
- See <https://github.com/nasa/cFE/pull/916>

## Development Build: v6.8.0-rc1+dev105
- Removes dependency on CCSDS version define.
- Removes old name and id defines.
- CFE_ES_CalculateCRC default stub behavior.
- Replaces calls to OS_open and OS_creat
- Replaces UT_Text with UtPrintf
- Updates variable checks in read_targetconfig

- See <https://github.com/nasa/cFE/pull/912>

## Development Build: v6.8.0-rc1+dev91
- Sets Revision to 99 for development build.
- Installs unit test to target directory.
- Returns processor ID to default to unbreak toolchain
- Applies the appid/taskid/counterid pattern to Library resources.
- See <https://github.com/nasa/cFE/pull/891>

## Development Build: v6.8.0-rc1+dev81
- Deconflict CFE_ES_LIB_ALREADY_LOADED and CFE_ES_ERR_SYS_LOG_TRUNCATED EIDs
- Scrub all CFE references/uses of OSAL IDs to use the proper osal_id_t type. Any place that an OSAL ID is stored in memory or passed in an API call are changed to the osal_id_t type, rather than uint32. Conversions between this and other types (e.g. bare integer) is done using the OSAL-supplied conversion helpers.
- After the changes implemented in #101, there may be routing table entries with no subscribers (RoutePtr->ListHeadPtr would be NULL.) This could cause a seg-fault. Also, even if there are entries in the routing table, there will be no event generated if the unsubscribe does not find a matching route entry.
- Adds debug message.
- Applies the appid/taskid pattern to Generic Counter resources.
- Adds test for SB subscribe/unusubscribe/unsubscribe.
- See <https://github.com/nasa/cFE/pull/876>

## Development Build: v6.8.0-rc1+dev65
- In the next major CFE release, this code will be no longer supported at all. It should be removed early in the cycle to avoid needing to maintain this compatibility code.
- The CFE_ES_FindCDSInRegistry function had an unusual loop control structure with mixed types of signed and unsigned. This has the possibility of being infinite if the MaxNumRegEntries is zero due to the way the end condition is structured. Simplify to be like other loops and use unsigned int control variable.
- Fixes the cast-align error (use the aligned Msg since it's available already).
- HOTFIX-20200902 - Fix sb unit test setup issue.
- HOTFIX 20200902 - Update documentation links for deprecated symbols.
- HOTFIX 20200902 - Fix SB Test_CleanupApp_API AppID.
- See <https://github.com/nasa/cFE/pull/861>

## Development Build: v6.8.0-rc1+dev42
- Removes reference from documentation.
- CFE_SB_SendMsg stub now behaves the same as CFE_SB_TimeStampMsg (copies message pointer from local). No longer need to emulate CFE_SB_InitMsg from test code, set the API/stub data buffers directly.
- Removed iterator modification from within the loop... replaced with break.
- Resolves loop iterator size too small for comparison.
- Replaced CFE_MISSION_SPACECRAFT_ID use with CFE_PSP_GetSpacecraftId() and updated unit test
- See <https://github.com/nasa/cFE/pull/849>

## Development Build: v6.8.0-rc1+dev28
- Add msg stubs, update SB_UT to use them, and remove msg module include from unit tests
- Collapses time options down to just 32 bit second, 16 bit subsecond, always big endian. Removes old defines, and triggers an error if the configuration is set to a format that was removed.
- Enables source selection and out-of-tree mission-defined overrides in the msg directory
- Unit tests added from within unit tests will not execute, replaced this pattern with direct calls to the main subtest setup routine.
- See <https://github.com/nasa/cFE/pull/833>

## Development Build: v6.8.0-rc1+dev13
- Deprecates `CFE_SB_GetLastSenderId()` API by introducing new `CFE_OMIT_DEPRECATED_6_8` tag
- Documentation update remove deleted requirements
- Add a new *cfe_assert* module for functional testing by making it possible to load the UT assert object code as a CFE library. These are compiled as separate, independent modules and only loaded on demand. Also includes a draft example for cFE testing, which calls some basic ES AppId functions.
- See <https://github.com/nasa/cFE/pull/816>

## Development Build: v6.7.0+dev292
- Add missing include path to the target/h and wrn/coreip directory.
Set and clarify difference between WIND_HOME and WIND_BASE variables.
Remove unrelated comment about CEXP (remnant from RTEMS). No more errors about missing headers.
- Version reporting is does not span multiple lines.
- See <https://github.com/nasa/cFE/pull/792>

## Development Build: v6.7.0+dev289
- Update `CFE_SB_TimeStampMsg` to save the message pointer argument `UT_Stub_CopyFromLocal` so that unit tests can check it
- Only affects build system. Fully backward compatible. The defaults are applied if a user has nothing specifically configured in their `targets.cmake`. The defaults will select osal, cfe-core, and psp as before. The user now has the option to explicitly configure and control the inclusion of these modules and also provide mission-specific search paths to override them as desired.
- Note this only affects UT stubs. Change the internal names of some stub arguments to match prototype. Ensure that:
  - All functions in the CFE public API have a stub function implemented
  - All parameters to the stub function are registered in the context object, so the values will be available to hook functions.
  - The names of all parameters match the prototype/documentation, so hook functions that use name-based argument value retrieval will work.
-  Adds to table search path in `arch_build.cmake`
- Calls to OS_open() now use the OSAL-defined symbol, not the POSIX symbol.
-  Defines new macros to report the build number and build baseline and new strings containing the version number of cFE and a combined string with the version number for OSAL, PSP, and CFE.
- Allow explicitly setting of the processor ID in `targets.cmake`. The `TGTx_PROCESSOR_ID` setting will be passed to the final build/link of CFE core as the CPU ID. If unspecified, then the CMake index value is used instead (backward compatible).
- `cmake` now detects conditions where no files were present to fulfill an config include file requirement and reports an error during `make prep` lists the files it checked for rather than generating an empty file.
- See <https://github.com/nasa/cFE/pull/765>

## Development Build: 6.7.21
- If a string is exactly the size of the field when using the `CFE_TBL_FILEDEF()` macro it will produce a compiler error
- Added cFE User's Guide Reference to README.md
- Removes old license
- See <https://github.com/nasa/cFE/pull/743>

## Development Build: 6.7.20
- SB Unit use of the UT assert framework is closer to original design intent
- See <https://github.com/nasa/cFE/pull/743>

## Development Build: 6.7.19
- API Change: cFE ut_sb_stubs now has CFE_SB_DeletePipe available.
Behavior Change: App unit tests requiring this will not fail to build due to undefined reference to CFE_SB_DeletePipe
- Hook functions may now use the va_list form and obtain the full set of variable arguments passed to CFE_EVS_SendEvent and variants.
- Replace all direct references to data types defined in ccsds.h with the abstract type defined in cfe_sb.h.
- See <https://github.com/nasa/cFE/pull/729> for details.

## Development Build: 6.7.18
- Using ut stubs CFE_EVS_SendEvent and CFE_ES_WriteToSysLog, the register buffer will have the correct size. access to register buffer element will exist
- Both the main task and the child task(s) are successfully deleted and restarted after the exception occurs.
- Fixes doxygen warnings for the tbl subsystem.
- No compiler warnings or errors on cross build.
- Changes Message Key from uint16 to uint32 to avoid rollover and system hang
- See <https://github.com/nasa/cFE/pull/712> for more details

## Development Build: 6.7.17
- No longer automatically decompresses apps/libraries as part of load
- Deletes now unused CFE_ES_CountObjectCallback and CFE_ES_ListResourcesDebug. Flags were unused
- Removes all conditional preprocessing blocks related to CFE_ARINC653.
- Ensure clean build, no warnings on string operations using GCC 9.3.0.
- When OMIT_DEPRECATED = true attempt to send output to shell command will result in command error counter increment (unrecognized function code)
- SBN will need to init command with new MID
- Documentation links and references will now work properly
- API CFE_ES_ProcessCoreException is removed, replaced with async event.
- Removed duplicate prototype in cfe_time_utils.h
- Removes unused defines and adds documentation to TBL event defines.
- Deprecates CFE_TIME_CFE2FSSeconds and CFE_TIME_FS2CFESeconds.
- Unit tests now build and run when MESSAGE_FORMAT_IS_CCSDS_VER_2 is configured.
- Build now works with both extended headers and OMIT_DEPRECATED options set.
- No more alignment warnings
- Adds new unit test macros
- See <https://github.com/nasa/cFE/pull/692> for more details

## Development Build: 6.7.16
- Users must now select OSAL options via the CMake file in their defs directory, rather than the osconfig.h file.
- See <https://github.com/nasa/cFE/pull/672> for more details

## Development Build: 6.7.15
- Upon power on reset, default system log mode set to overwrite. Upon processor reset, default system log mode set to discard.
- No longer locks while locked (no issue observed on linux/posix, but user reported issue on FreeRTOS 10)
- Internal `CFE_TBL_LoadFromFile()` API changed slightly to add AppName as a parameter. Return value from `LoadFromFile()` no longer relevant for event generation.
- Updates `CFE_TBL_CleanUpApp` such that it now checks the 'used flag' prior to calling `CFE_TBL_RemoveAccessLink` for a given TblHandle. Also sets the AppId to `CFE_TBL_NOT_OWNED` after removing the access descriptor link from linked list.
- Removed `OS_FS_SUCCESS, OS_FS_ERROR , OS_FS_ERR_INVALID_POINTER, OS_FS_ERR_NO_FREE_FDS , OS_FS_ERR_INVALID_FD, and OS_FS_UNIMPLEMENTED` from `osapi-os-filesys.h`
- See <https://github.com/nasa/cFE/pull/649> for more details

## Development Build: 6.7.14
- Exposes the `CFE_SB_IsValidMsgId()` for application usage.
- `CFE_SB_GetLastSenderID` will now detect if it is being called prior to a message being sent on a given pipe.
- Mismatches between PSP/BSP/OS are now detected and warned about during make prep. Only the `CFE_SYSTEM_PSPNAME` is actually required to be specified for a CFE build now. Others can be omitted.
- See <https://github.com/nasa/cFE/pull/635> for more details

## Development Build: 6.7.13
- RTEMS builds without error.
- Use the INTERFACE_COMPILE_DEFINITIONS and INTERFACE_INCLUDE_DIRECTORIES properties from the osal target and apply them to the entire CFE build as a directory-scope property. No impact until these are set in OSAL.
- Minor other updates (see <https://github.com/nasa/cFE/pull/615>)

## Development Build: 6.7.12
- Cmd code (and checksum) are always in the same place (matches GSFC spec for command secondary header)
- No impact to behavior. Previously the perf log dump file frequently contained errors due to out of order or otherwise corrupted entries, which is now fixed.
- Minor other updates (see <https://github.com/nasa/cFE/pull/586>)

## Development Build: 6.7.11
- Improve documentation
- Update makefile to report branch coverage
- Minor other updates (see <https://github.com/nasa/cFE/pull/566>)

## Development Build: 6.7.10
- Fix potential unit test problems with name collisions
- Improve documentation
- Minor other updates (see <https://github.com/nasa/cFE/pull/563>)

## Development Build: 6.7.9
- No longer requires sed "hack" to change the setting in default_config.h
- Minor other updates (see <https://github.com/nasa/cFE/pull/544>)

## Development Build: 6.7.8
- Updates and cleaned up documentation and requirements
- Fixes incorrect debug messages
- Decrease child task count when one is deleted
- Minor other updates (see <https://github.com/nasa/cFE/pull/530>)

## Development Build: 6.7.7
- Adds a new function, CFE_SB_GetPipeIdByName, which retrieves the pipe ID given a name of a pipe.
- Improvement in error reporting when using a pipe name that is already in use, or when the queue limit has been reached.
- Added userguide and osalguide to the local target list to avoid makefile warning
- Minor other updates (see <https://github.com/nasa/cFE/pull/511>)

## Development Build: 6.7.6
- Adds OMIT_DEPRECATED prep flag
- Adds and enforces strict warnings
- Software Bus now increments sequence counter even if there are no subscribers
- Warning, comment, and code coverage cleanup (see <https://github.com/nasa/cFE/pull/490>)

## Development Build: 6.7.5
- Added CI static analysis check
- Resolved static analysis warnings
- Minor other updates (see <https://github.com/nasa/cFE/pull/479>)

## Development Build: 6.7.4
- Minor updates (see <https://github.com/nasa/cFE/pull/448>)

## Development Build: 6.7.3
- Minor updates (see <https://github.com/nasa/cFE/pull/413>)

## Development Build: 6.7.2
- Minor bugs and enhancements (see <https://github.com/nasa/cFE/pull/388>)

## Development Build: 6.7.1
- Fix strlen in CFE_ES_TaskInit <https://github.com/nasa/cFE/pull/23>
- Minor bug fixes (see <https://github.com/nasa/cFE/pull/378>)

## **_OFFICIAL RELEASE: v6.7.0 - Aquila_**
- This is a point release from an internal repository
- Changes are detailed in [cFS repo](https://github.com/nasa/cFS) release documentation
- Apache 2.0

## **_OFFICIAL RELEASE: v6.6.0a_**
- This is a point release from an internal repository
- Apache 2.0
- Additional release notes are found in [release notes](https://github.com/nasa/cFE/blob/v6.6.0a/docs/cFE_release_notes.md)
- See the [version description document](https://github.com/nasa/cFE/blob/v6.6.0a/docs/cFE_6_6_0_version_description.pdf) for the full document
- Test results can be found in [test results](https://github.com/nasa/cFE/tree/v6.6.0a/test-and-ground/test-review-packages/Results)

## Known issues
See all open issues and closed to milestones later than this version.

## Getting Help
For best results, submit issues:questions or issues:help wanted requests at <https://github.com/nasa/cFS>.

Official cFS page: <http://cfs.gsfc.nasa.gov><|MERGE_RESOLUTION|>--- conflicted
+++ resolved
@@ -1,17 +1,15 @@
 # Changelog
 
-<<<<<<< HEAD
 ## Development Build: equuleus-rc1+dev141
 - use resourceids for internal table validation and dump control blocks
 - refactor SB to support additional use cases
 - msg api test buffer overrun
 - See <2551>, <2381>, and <2537>
-=======
+
 ## Development Build: equuleus-rc1+dev137
 - msg api test buffer overrun
 - send CMake message to stdout instead of stderr
 - See <https://github.com/nasa/cFE/pull/2537> and <https://github.com/nasa/cFE/pull/2525>
->>>>>>> 0dc799dd
 
 ## Development Build: equuleus-rc1+dev131
 - add handle list operation routines
